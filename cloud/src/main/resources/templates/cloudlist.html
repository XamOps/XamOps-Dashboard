--- conflicted
+++ resolved
@@ -76,7 +76,6 @@
 </div>
 
 <script>
-<<<<<<< HEAD
 document.addEventListener('DOMContentLoaded', function() {
     const app = {
         // Store all resources fetched from the API
@@ -107,39 +106,14 @@
         fetchResources() {
             this.dom.loadingState.classList.remove('hidden');
             
-=======
-const dataCache = {
-    cloudlist: null
-};
-
-function cloudlist() {
-    return {
-        isLoading: true,
-        resources: [],
-        searchTerm: '',
-        filterType: '',
-        init() {
-            if (dataCache.cloudlist) {
-                this.resources = dataCache.cloudlist;
-                this.isLoading = false;
-                return;
-            }
-
->>>>>>> 47cead61
             fetch(`${window.location.origin}/api/cloudlist/resources`)
                 .then(res => {
                     if (!res.ok) throw new Error(`Network response was not ok. Status: ${res.status}`);
                     return res.json();
                 })
                 .then(data => {
-<<<<<<< HEAD
                     this.allResources = Array.isArray(data) ? data : [];
                     this.render(); // Render the initial unfiltered list
-=======
-                    dataCache.cloudlist = data;
-                    this.resources = data;
-                    this.isLoading = false;
->>>>>>> 47cead61
                 })
                 .catch(error => {
                     console.error('Error fetching resources:', error);
@@ -147,7 +121,6 @@
                     this.render(); // Render to show the empty state
                 });
         },
-<<<<<<< HEAD
         
         // Main function to filter and re-render the table
         render() {
@@ -162,12 +135,6 @@
                                     (resource.id && resource.id.toLowerCase().includes(searchTerm));
                 return typeMatch && searchMatch;
             });
-=======
-        get filteredResources() {
-            if (this.isLoading) {
-                return [];
-            }
->>>>>>> 47cead61
             
             this.renderTable(filtered);
         },
