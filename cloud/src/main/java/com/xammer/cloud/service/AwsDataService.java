package com.xammer.cloud.service;

import com.xammer.cloud.dto.DashboardData;
import com.xammer.cloud.dto.DashboardData.ServiceGroupDto;
import com.xammer.cloud.dto.MetricDto;
import com.xammer.cloud.dto.ResourceDto;

import java.util.HashMap;
import org.slf4j.Logger;
import org.slf4j.LoggerFactory;
import org.springframework.cache.annotation.CacheEvict;
import org.springframework.cache.annotation.Cacheable;
import org.springframework.scheduling.annotation.Async;
import org.springframework.stereotype.Service;
import software.amazon.awssdk.services.autoscaling.AutoScalingClient;
import software.amazon.awssdk.services.cloudwatch.CloudWatchClient;
import software.amazon.awssdk.services.cloudwatch.model.Datapoint;
import software.amazon.awssdk.services.cloudwatch.model.Dimension;
import software.amazon.awssdk.services.cloudwatch.model.GetMetricDataRequest;
import software.amazon.awssdk.services.cloudwatch.model.Metric;
import software.amazon.awssdk.services.cloudwatch.model.MetricDataQuery;
import software.amazon.awssdk.services.cloudwatch.model.MetricDataResult;
import software.amazon.awssdk.services.cloudwatch.model.MetricStat;
import software.amazon.awssdk.services.cloudwatch.model.ScanBy;
import software.amazon.awssdk.services.computeoptimizer.ComputeOptimizerClient;
import software.amazon.awssdk.services.computeoptimizer.model.*;
import software.amazon.awssdk.services.costexplorer.CostExplorerClient;
import software.amazon.awssdk.services.costexplorer.model.*;
import software.amazon.awssdk.services.dynamodb.DynamoDbClient;
import software.amazon.awssdk.services.ec2.Ec2Client;
import software.amazon.awssdk.services.ec2.model.*;
import software.amazon.awssdk.services.ecr.EcrClient;
import software.amazon.awssdk.services.ecs.EcsClient;
import software.amazon.awssdk.services.eks.EksClient;
import software.amazon.awssdk.services.elasticache.ElastiCacheClient;
import software.amazon.awssdk.services.elasticloadbalancingv2.ElasticLoadBalancingV2Client;
import software.amazon.awssdk.services.iam.IamClient;
import software.amazon.awssdk.services.iam.model.NoSuchEntityException;
import software.amazon.awssdk.services.iam.model.PasswordPolicy;
import software.amazon.awssdk.services.iam.model.PolicyScopeType;
import software.amazon.awssdk.services.lambda.LambdaClient;
import software.amazon.awssdk.services.rds.RdsClient;
import software.amazon.awssdk.services.route53.Route53Client;
import software.amazon.awssdk.services.s3.S3Client;

import software.amazon.awssdk.services.acm.AcmClient; // ADDED
import software.amazon.awssdk.services.cloudtrail.CloudTrailClient; // ADDED
import software.amazon.awssdk.services.cloudwatchlogs.CloudWatchLogsClient; // ADDED



import java.lang.reflect.Method;
import java.time.Instant;
import java.time.LocalDate;
import java.time.ZonedDateTime;
import java.time.format.DateTimeFormatter;
import java.time.temporal.ChronoUnit;
import java.util.ArrayList;
import java.util.Collection;
import java.util.Collections;
import java.util.List;
import java.util.Map;
import java.util.Objects;
import java.util.Set;
import java.util.concurrent.CompletableFuture;
import java.util.concurrent.ExecutionException;
import java.util.stream.Collectors;
import java.util.stream.IntStream;
import java.util.stream.Stream;

@Service
public class AwsDataService {

    private static final Logger logger = LoggerFactory.getLogger(AwsDataService.class);

    private final Ec2Client ec2Client;
    private final IamClient iamClient;
    private final EcsClient ecsClient;
    private final EksClient eksClient;
    private final LambdaClient lambdaClient;
    private final CloudWatchClient cloudWatchClient;
    private final CostExplorerClient costExplorerClient;
    private final ComputeOptimizerClient computeOptimizerClient;
    private final PricingService pricingService;
    private final RdsClient rdsClient;
    private final S3Client s3Client;
    private final ElasticLoadBalancingV2Client elbv2Client;
    private final AutoScalingClient autoScalingClient;
    private final ElastiCacheClient elastiCacheClient;
    private final DynamoDbClient dynamoDbClient;
    private final EcrClient ecrClient;
    private final Route53Client route53Client;
    private final CloudTrailClient cloudTrailClient;
    private final AcmClient acmClient;
    private final CloudWatchLogsClient cloudWatchLogsClient;
    private final String configuredRegion;

    private static final Set<String> SUSTAINABLE_REGIONS = Set.of("us-east-1", "us-west-2", "eu-west-1", "eu-central-1",
            "ca-central-1");

    private static final Map<String, double[]> REGION_GEO = Map.ofEntries(
            Map.entry("us-east-1", new double[]{38.8951, -77.0364}),
            Map.entry("us-east-2", new double[]{40.0, -83.0}),
            Map.entry("us-west-1", new double[]{37.3541, -121.9552}),
            Map.entry("us-west-2", new double[]{45.5231, -122.6765}),
            Map.entry("ca-central-1", new double[]{45.4112, -75.6984}),
            Map.entry("eu-west-1", new double[]{53.3498, -6.2603}),
            Map.entry("eu-west-2", new double[]{51.5074, -0.1278}),
            Map.entry("eu-west-3", new double[]{48.8566, 2.3522}),
            Map.entry("eu-central-1", new double[]{50.1109, 8.6821}),
            Map.entry("eu-north-1", new double[]{59.3293, 18.0686}),
            Map.entry("ap-southeast-1", new double[]{1.3521, 103.8198}),
            Map.entry("ap-southeast-2", new double[]{-33.8688, 151.2093}),
            Map.entry("ap-northeast-1", new double[]{35.6895, 139.6917}),
            Map.entry("ap-northeast-2", new double[]{37.5665, 126.9780}),
            Map.entry("ap-northeast-3", new double[]{34.6937, 135.5023}),
            Map.entry("ap-south-1", new double[]{19.0760, 72.8777}),
            Map.entry("sa-east-1", new double[]{-23.5505, -46.6333}));

    public AwsDataService(Ec2Client ec2, IamClient iam, EcsClient ecs, EksClient eks, LambdaClient lambda,
                          CloudWatchClient cw, CostExplorerClient ce, ComputeOptimizerClient co,
                          PricingService pricingService, RdsClient rdsClient, S3Client s3Client,
                          ElasticLoadBalancingV2Client elbv2Client, AutoScalingClient autoScalingClient,
                          ElastiCacheClient elastiCacheClient, DynamoDbClient dynamoDbClient, EcrClient ecrClient,
                          Route53Client route53Client, CloudTrailClient cloudTrailClient, AcmClient acmClient,
                          CloudWatchLogsClient cloudWatchLogsClient) {
        this.ec2Client = ec2;
        this.iamClient = iam;
        this.ecsClient = ecs;
        this.eksClient = eks;
        this.lambdaClient = lambda;
        this.cloudWatchClient = cw;
        this.costExplorerClient = ce;
        this.computeOptimizerClient = co;
        this.pricingService = pricingService;
        this.rdsClient = rdsClient;
        this.s3Client = s3Client;
        this.elbv2Client = elbv2Client;
        this.autoScalingClient = autoScalingClient;
        this.elastiCacheClient = elastiCacheClient;
        this.dynamoDbClient = dynamoDbClient;
        this.ecrClient = ecrClient;
        this.route53Client = route53Client;
        this.cloudTrailClient = cloudTrailClient;
        this.acmClient = acmClient;
        this.cloudWatchLogsClient = cloudWatchLogsClient;
        // Set the region explicitly or via configuration
        this.configuredRegion = System.getenv().getOrDefault("AWS_REGION", "us-east-1");
    }
    
    public DashboardData getDashboardData() throws ExecutionException, InterruptedException {
        logger.info("--- LAUNCHING ASYNC DATA FETCH FROM AWS ---");

        CompletableFuture<List<DashboardData.RegionStatus>> regionStatusFuture = getRegionStatusForAccount();
        CompletableFuture<DashboardData.ResourceInventory> inventoryFuture = getResourceInventory();
        CompletableFuture<DashboardData.CloudWatchStatus> cwStatusFuture = getCloudWatchStatus();
        CompletableFuture<List<DashboardData.SecurityInsight>> insightsFuture = getSecurityInsights();
        CompletableFuture<DashboardData.CostHistory> costHistoryFuture = getCostHistory();
        CompletableFuture<List<DashboardData.BillingSummary>> billingFuture = getBillingSummary();
        CompletableFuture<DashboardData.IamResources> iamFuture = getIamResources();
        CompletableFuture<DashboardData.SavingsSummary> savingsFuture = getSavingsSummary();
        CompletableFuture<List<DashboardData.OptimizationRecommendation>> ec2RecsFuture = getEc2InstanceRecommendations();
        CompletableFuture<List<DashboardData.CostAnomaly>> anomaliesFuture = getCostAnomalies();
        CompletableFuture<List<DashboardData.OptimizationRecommendation>> ebsRecsFuture = getEbsVolumeRecommendations();
        CompletableFuture<List<DashboardData.OptimizationRecommendation>> lambdaRecsFuture = getLambdaFunctionRecommendations();
        CompletableFuture<DashboardData.ReservationAnalysis> reservationFuture = getReservationAnalysis();
        CompletableFuture<List<DashboardData.ReservationPurchaseRecommendation>> reservationPurchaseFuture = getReservationPurchaseRecommendations();

        CompletableFuture.allOf(regionStatusFuture, inventoryFuture, cwStatusFuture, insightsFuture,
                costHistoryFuture, billingFuture, iamFuture, savingsFuture,
                ec2RecsFuture, anomaliesFuture, ebsRecsFuture,
                lambdaRecsFuture, reservationFuture, reservationPurchaseFuture).join();

        logger.info("--- ALL ASYNC DATA FETCHES COMPLETE ---");

        List<DashboardData.OptimizationRecommendation> ec2Recs = ec2RecsFuture.get();
        List<DashboardData.OptimizationRecommendation> ebsRecs = ebsRecsFuture.get();
        List<DashboardData.OptimizationRecommendation> lambdaRecs = lambdaRecsFuture.get();
        List<DashboardData.CostAnomaly> anomalies = anomaliesFuture.get();

        DashboardData.OptimizationSummary optimizationSummary = getOptimizationSummary(ec2Recs, ebsRecs, lambdaRecs,
                anomalies);

        DashboardData data = new DashboardData();
        DashboardData.Account mainAccount = new DashboardData.Account(
                "123456789012", "MachaDalo",
                regionStatusFuture.get(), inventoryFuture.get(), cwStatusFuture.get(), insightsFuture.get(),
                costHistoryFuture.get(), billingFuture.get(), iamFuture.get(), savingsFuture.get(),
                ec2Recs, anomalies, ebsRecs,
                lambdaRecs, reservationFuture.get(), reservationPurchaseFuture.get(),
                optimizationSummary,
                null);

        data.setAvailableAccounts(
                List.of(mainAccount, new DashboardData.Account("987654321098", "Xammer", new ArrayList<>(), null, null,
                        null, null, null, null, null, null, null, null, null, null, null, null, null)));
        data.setSelectedAccount(mainAccount);
        return data;
    }



    @Async("awsTaskExecutor")
    @Cacheable("allRecommendations")
    public CompletableFuture<List<DashboardData.OptimizationRecommendation>> getAllOptimizationRecommendations() {
        logger.info("Fetching all optimization recommendations (EC2, EBS, Lambda)...");

        CompletableFuture<List<DashboardData.OptimizationRecommendation>> ec2RecsFuture = getEc2InstanceRecommendations();
        CompletableFuture<List<DashboardData.OptimizationRecommendation>> ebsRecsFuture = getEbsVolumeRecommendations();
        CompletableFuture<List<DashboardData.OptimizationRecommendation>> lambdaRecsFuture = getLambdaFunctionRecommendations();

        return CompletableFuture.allOf(ec2RecsFuture, ebsRecsFuture, lambdaRecsFuture)
                .thenApply(v -> Stream.of(ec2RecsFuture.join(), ebsRecsFuture.join(), lambdaRecsFuture.join())
                        .flatMap(List::stream)
                        .collect(Collectors.toList()));
    }

    @Async("awsTaskExecutor")
    @Cacheable("regionStatus")
    public CompletableFuture<List<DashboardData.RegionStatus>> getRegionStatusForAccount() {
        logger.info("Fetching status for active regions (regions with running EC2 instances)...");
        try {
            return CompletableFuture.completedFuture(ec2Client.describeRegions().regions().stream()
                    .filter(region -> {
                        if (!REGION_GEO.containsKey(region.regionName())
                                || "not-opted-in".equals(region.optInStatus())) {
                            return false;
                        }
                        try {
                            Ec2Client regionClient = Ec2Client.builder()
                                    .region(software.amazon.awssdk.regions.Region.of(region.regionName())).build();
                            software.amazon.awssdk.services.ec2.model.Filter runningFilter = software.amazon.awssdk.services.ec2.model.Filter
                                    .builder()
                                    .name("instance-state-name")
                                    .values("running")
                                    .build();
                            DescribeInstancesRequest request = DescribeInstancesRequest.builder()
                                    .filters(runningFilter)
                                    .build();
                            return regionClient.describeInstances(request).hasReservations();
                        } catch (Exception e) {
                            logger.warn("Could not perform active check for region {}: {}", region.regionName(),
                                    e.getMessage());
                            return false;
                        }
                    })
                    .map(this::mapRegionToStatus)
                    .collect(Collectors.toList()));
        } catch (Exception e) {
            logger.error("Could not fetch EC2 regions.", e);
            return CompletableFuture.completedFuture(new ArrayList<>());
        }
    }

    private DashboardData.RegionStatus mapRegionToStatus(Region region) {
        double[] coords = REGION_GEO.get(region.regionName());
        String status = "ACTIVE";

        if (SUSTAINABLE_REGIONS.contains(region.regionName())) {
            status = "SUSTAINABLE";
        }

        return new DashboardData.RegionStatus(region.regionName(), region.regionName(), status, coords[0], coords[1]);
    }
    @Async("awsTaskExecutor")
    @Cacheable("cloudlistResources")
    public CompletableFuture<List<ResourceDto>> getAllResources() {
        logger.info("Fetching all resources for Cloudlist (flat list)...");

        List<CompletableFuture<List<ResourceDto>>> resourceFutures = List.of(
                fetchEc2InstancesForCloudlist(),
                fetchEbsVolumesForCloudlist(),
                fetchRdsInstancesForCloudlist(),
                fetchLambdaFunctionsForCloudlist(),
                fetchVpcsForCloudlist(),
                fetchSecurityGroupsForCloudlist(),
                fetchS3BucketsForCloudlist(),
                fetchLoadBalancersForCloudlist(),
                fetchAutoScalingGroupsForCloudlist(),
                fetchElastiCacheClustersForCloudlist(),
                fetchDynamoDbTablesForCloudlist(),
                fetchEcrRepositoriesForCloudlist(),
                fetchRoute53HostedZonesForCloudlist(),
                fetchCloudTrailsForCloudlist(),
                fetchAcmCertificatesForCloudlist(),
                fetchCloudWatchLogGroupsForCloudlist() // ADDED
        );

        return CompletableFuture.allOf(resourceFutures.toArray(new CompletableFuture[0]))
                .thenApply(v -> resourceFutures.stream()
                        .map(future -> future.getNow(Collections.emptyList()))
                        .flatMap(Collection::stream)
                        .collect(Collectors.toList()));
    }

        @CacheEvict(value = {
            "cloudlistResources", "groupedCloudlistResources", // Add the new cache to the evict list
            "wastedResources", "regionStatus", "inventory",
            "cloudwatchStatus", "securityInsights", "ec2Recs", "costAnomalies",
            "ebsRecs", "lambdaRecs", "reservationAnalysis", "reservationPurchaseRecs",
            "billingSummary", "iamResources", "costHistory", "allRecommendations"
    }, allEntries = true)
    public void clearAllCaches() {
        logger.info("All dashboard caches have been evicted.");
    }

        @Async("awsTaskExecutor")
    @Cacheable("groupedCloudlistResources") // Use a new cache name
    public CompletableFuture<List<ServiceGroupDto>> getAllResourcesGrouped() {
        logger.info("Fetching and grouping all resources for Cloudlist...");

        // Call the original method that returns a flat list
        return getAllResources().thenApply(flatResourceList -> {
            logger.info("Grouping {} resources by service type...", flatResourceList.size());

            // Group the flat list of resources by their 'type' property
            Map<String, List<ResourceDto>> groupedByType = flatResourceList.stream()
                    .collect(Collectors.groupingBy(ResourceDto::getType));

            // Convert the grouped map into a list of ServiceGroupDto objects
            return groupedByType.entrySet().stream()
                    .map(entry -> new ServiceGroupDto(entry.getKey(), entry.getValue()))
                     // Optional: Sort the groups alphabetically by service type
                    .sorted((g1, g2) -> g1.getServiceType().compareTo(g2.getServiceType()))
                    .collect(Collectors.toList());
        });
    }


    

    private CompletableFuture<List<ResourceDto>> fetchEc2InstancesForCloudlist() {
        return CompletableFuture.supplyAsync(() -> {
            try {
                logger.info("Cloudlist: Fetching EC2 Instances...");
                return ec2Client.describeInstances().reservations().stream()
                        .flatMap(r -> r.instances().stream())
                        .map(i -> new ResourceDto(
                                i.instanceId(),
                                getTagName(i.tags(), "N/A"),
                                "EC2 Instance",
                                i.placement().availabilityZone().replaceAll(".$", ""),
                                i.state().nameAsString(),
                                i.launchTime(),
                                Map.of(
                                        "Type", i.instanceTypeAsString(),
                                        "Image ID", i.imageId(),
                                        "VPC ID", i.vpcId(),
                                        "Private IP", i.privateIpAddress())))
                        .collect(Collectors.toList());
            } catch (Exception e) {
                logger.error("Cloudlist sub-task failed: EC2 instances.", e);
                return Collections.emptyList();
            }
        });
    }

        private CompletableFuture<List<ResourceDto>> fetchCloudTrailsForCloudlist() {
        return CompletableFuture.supplyAsync(() -> {
            try {
                logger.info("Cloudlist: Fetching CloudTrails...");
                return cloudTrailClient.describeTrails().trailList().stream()
                        .map(t -> new ResourceDto(
                                t.trailARN(),
                                t.name(),
                                "CloudTrail",
                                t.homeRegion(),
                                "Active", // Trails are generally just active
                                null, // Creation time not in this response
                                Map.of(
                                        "IsMultiRegion", t.isMultiRegionTrail().toString(),
                                        "S3Bucket", t.s3BucketName()
                                )))
                        .collect(Collectors.toList());
            } catch (Exception e) {
                logger.error("Cloudlist sub-task failed: CloudTrails.", e);
                return Collections.emptyList();
            }
        });
    }

        private CompletableFuture<List<ResourceDto>> fetchAcmCertificatesForCloudlist() {
        return CompletableFuture.supplyAsync(() -> {
            try {
                logger.info("Cloudlist: Fetching ACM Certificates...");
                return acmClient.listCertificates().certificateSummaryList().stream()
                        .map(c -> new ResourceDto(
                                c.certificateArn(),
                                c.domainName(),
                                "Certificate Manager",
                                "Global", // ACM certs in us-east-1 are global for CloudFront
                                c.statusAsString(),
                                c.createdAt(),
                                Map.of(
                                        "Type", c.typeAsString(),
                                        "InUse", c.inUse().toString()
                                )))
                        .collect(Collectors.toList());
            } catch (Exception e) {
                logger.error("Cloudlist sub-task failed: ACM Certificates.", e);
                return Collections.emptyList();
            }
        });
    }

    private CompletableFuture<List<ResourceDto>> fetchCloudWatchLogGroupsForCloudlist() {
        return CompletableFuture.supplyAsync(() -> {
            try {
                logger.info("Cloudlist: Fetching CloudWatch Log Groups...");
                return cloudWatchLogsClient.describeLogGroups().logGroups().stream()
                        .map(lg -> new ResourceDto(
                                lg.arn(),
                                lg.logGroupName(),
                                "CloudWatch Log Group",
                                getRegionFromArn(lg.arn()), // CORRECTED
                                "Active",
                                Instant.ofEpochMilli(lg.creationTime()),
                                Map.of(
                                        "Retention (Days)", lg.retentionInDays() != null ? lg.retentionInDays().toString() : "Never Expire",
                                        "Stored Bytes", String.format("%,d", lg.storedBytes())
                                )))
                        .collect(Collectors.toList());
            } catch (Exception e) {
                logger.error("Cloudlist sub-task failed: CloudWatch Log Groups.", e);
                return Collections.emptyList();
            }
        });
    }

    private CompletableFuture<List<ResourceDto>> fetchEbsVolumesForCloudlist() {
        return CompletableFuture.supplyAsync(() -> {
            try {
                logger.info("Cloudlist: Fetching EBS Volumes...");
                return ec2Client.describeVolumes().volumes().stream()
                        .map(v -> new ResourceDto(
                                v.volumeId(),
                                getTagName(v.tags(), "N/A"),
                                "EBS Volume",
                                v.availabilityZone().replaceAll(".$", ""),
                                v.stateAsString(),
                                v.createTime(),
                                Map.of(
                                        "Size", v.size() + " GiB",
                                        "Type", v.volumeTypeAsString(),
                                        "Attached to",
                                        v.attachments().isEmpty() ? "N/A" : v.attachments().get(0).instanceId())))
                        .collect(Collectors.toList());
            } catch (Exception e) {
                logger.error("Cloudlist sub-task failed: EBS volumes. Error: {}", e.getMessage());
                return Collections.emptyList();
            }
        });
    }

    private CompletableFuture<List<ResourceDto>> fetchRdsInstancesForCloudlist() {
        return CompletableFuture.supplyAsync(() -> {
            try {
                logger.info("Cloudlist: Fetching RDS Instances...");
                return rdsClient.describeDBInstances().dbInstances().stream()
                        .map(i -> new ResourceDto(
                                i.dbInstanceIdentifier(),
                                i.dbInstanceIdentifier(),
                                "RDS Instance",
                                i.availabilityZone().replaceAll(".$", ""),
                                i.dbInstanceStatus(),
                                i.instanceCreateTime(),
                                Map.of(
                                        "Engine", i.engine() + " " + i.engineVersion(),
                                        "Class", i.dbInstanceClass(),
                                        "Multi-AZ", i.multiAZ().toString())))
                        .collect(Collectors.toList());
            } catch (Exception e) {
                logger.error("Cloudlist sub-task failed: RDS Instances.", e);
                return Collections.emptyList();
            }
        });
    }

    private CompletableFuture<List<ResourceDto>> fetchLambdaFunctionsForCloudlist() {
        return CompletableFuture.supplyAsync(() -> {
            try {
                logger.info("Cloudlist: Fetching Lambda Functions...");
                return lambdaClient.listFunctions().functions().stream()
                        .map(f -> {
                            DateTimeFormatter formatter = DateTimeFormatter.ofPattern("yyyy-MM-dd'T'HH:mm:ss.SSSZ");
                            Instant lastModified = ZonedDateTime.parse(f.lastModified(), formatter).toInstant();

                            return new ResourceDto(
                                    f.functionName(),
                                    f.functionName(),
                                    "Lambda Function",
                                    "Global",
                                    "Active",
                                    lastModified,
                                    Map.of(
                                            "Runtime", f.runtimeAsString(),
                                            "Memory", f.memorySize() + " MB",
                                            "Timeout", f.timeout() + "s"));
                        })
                        .collect(Collectors.toList());
            } catch (Exception e) {
                logger.error("Cloudlist sub-task failed: Lambda Functions.", e);
                return Collections.emptyList();
            }
        });
    }

    private CompletableFuture<List<ResourceDto>> fetchVpcsForCloudlist() {
        return CompletableFuture.supplyAsync(() -> {
            try {
                logger.info("Cloudlist: Fetching VPCs...");
                return ec2Client.describeVpcs().vpcs().stream()
                        .map(v -> new ResourceDto(
                                v.vpcId(),
                                getTagName(v.tags(), v.vpcId()),
                                "VPC",
                                this.configuredRegion, // CORRECTED
                                v.stateAsString(),
                                null,
                                Map.of(
                                        "CIDR Block", v.cidrBlock(),
                                        "Is Default", v.isDefault().toString())))
                        .collect(Collectors.toList());
            } catch (Exception e) {
                logger.error("Cloudlist sub-task failed: VPCs. Error: {}", e.getMessage());
                return Collections.emptyList();
            }
        });
    }

    private CompletableFuture<List<ResourceDto>> fetchSecurityGroupsForCloudlist() {
        return CompletableFuture.supplyAsync(() -> {
            try {
                logger.info("Cloudlist: Fetching Security Groups...");
                return ec2Client.describeSecurityGroups().securityGroups().stream()
                        .map(sg -> new ResourceDto(
                                sg.groupId(),
                                sg.groupName(),
                                "Security Group",
                                this.configuredRegion, // CORRECTED
                                "Available",
                                null,
                                Map.of(
                                        "VPC ID", sg.vpcId(),
                                        "Inbound Rules", String.valueOf(sg.ipPermissions().size()),
                                        "Outbound Rules", String.valueOf(sg.ipPermissionsEgress().size()))))
                        .collect(Collectors.toList());
            } catch (Exception e) {
                logger.error("Cloudlist sub-task failed: Security Groups. Error: {}", e.getMessage());
                return Collections.emptyList();
            }
        });
    }


     private CompletableFuture<List<ResourceDto>> fetchS3BucketsForCloudlist() {
        return CompletableFuture.supplyAsync(() -> {
            try {
                logger.info("Cloudlist: Fetching S3 Buckets...");
                return s3Client.listBuckets().buckets().stream()
                        .map(b -> {
                            // CORRECTED: Fetch the actual bucket location
                            String bucketRegion = "us-east-1"; // Default for older buckets
                            try {
                                bucketRegion = s3Client.getBucketLocation(req -> req.bucket(b.name())).locationConstraintAsString();
                                if (bucketRegion == null || bucketRegion.isEmpty()) {
                                    bucketRegion = "us-east-1"; // Null or empty response also means us-east-1
                                }
                            } catch (Exception e) {
                                logger.warn("Could not get location for bucket {}: {}", b.name(), e.getMessage());
                            }
                            return new ResourceDto(
                                    b.name(), b.name(), "S3 Bucket", bucketRegion, "Available", b.creationDate(),
                                    Collections.emptyMap());
                        })
                        .collect(Collectors.toList());
            } catch (Exception e) {
                logger.error("Cloudlist sub-task failed: S3 Buckets.", e);
                return Collections.emptyList();
            }
        });
    }
    private CompletableFuture<List<ResourceDto>> fetchLoadBalancersForCloudlist() {
        return CompletableFuture.supplyAsync(() -> {
            try {
                logger.info("Cloudlist: Fetching Load Balancers...");
                return elbv2Client.describeLoadBalancers().loadBalancers().stream()
                        .map(lb -> new ResourceDto(
                                lb.loadBalancerName(),
                                lb.loadBalancerName(),
                                "Load Balancer",
                                lb.availabilityZones().get(0).zoneName().replaceAll(".$", ""),
                                lb.state().codeAsString(),
                                lb.createdTime(),
                                Map.of(
                                        "Type", lb.typeAsString(),
                                        "Scheme", lb.schemeAsString(),
                                        "VPC ID", lb.vpcId())))
                        .collect(Collectors.toList());
            } catch (Exception e) {
                logger.error("Cloudlist sub-task failed: Load Balancers.", e);
                return Collections.emptyList();
            }
        });
    }

    private CompletableFuture<List<ResourceDto>> fetchAutoScalingGroupsForCloudlist() {
        return CompletableFuture.supplyAsync(() -> {
            try {
                logger.info("Cloudlist: Fetching Auto Scaling Groups...");
                return autoScalingClient.describeAutoScalingGroups().autoScalingGroups().stream()
                        .map(asg -> new ResourceDto(
                                asg.autoScalingGroupName(),
                                asg.autoScalingGroupName(),
                                "Auto Scaling Group",
                                asg.availabilityZones().get(0).replaceAll(".$", ""),
                                "Active",
                                asg.createdTime(),
                                Map.of(
                                        "Desired", asg.desiredCapacity().toString(),
                                        "Min", asg.minSize().toString(),
                                        "Max", asg.maxSize().toString())))
                        .collect(Collectors.toList());
            } catch (Exception e) {
                logger.error("Cloudlist sub-task failed: Auto Scaling Groups.", e);
                return Collections.emptyList();
            }
        });
    }

    private CompletableFuture<List<ResourceDto>> fetchElastiCacheClustersForCloudlist() {
        return CompletableFuture.supplyAsync(() -> {
            try {
                logger.info("Cloudlist: Fetching ElastiCache Clusters...");
                return elastiCacheClient.describeCacheClusters().cacheClusters().stream()
                        .map(c -> new ResourceDto(
                                c.cacheClusterId(),
                                c.cacheClusterId(),
                                "ElastiCache Cluster",
                                c.preferredAvailabilityZone().replaceAll(".$", ""),
                                c.cacheClusterStatus(),
                                c.cacheClusterCreateTime(),
                                Map.of(
                                        "Engine", c.engine() + " " + c.engineVersion(),
                                        "NodeType", c.cacheNodeType(),
                                        "Nodes", c.numCacheNodes().toString())))
                        .collect(Collectors.toList());
            } catch (Exception e) {
                logger.error("Cloudlist sub-task failed: ElastiCache Clusters.", e);
                return Collections.emptyList();
            }
        });
    }

    private CompletableFuture<List<ResourceDto>> fetchDynamoDbTablesForCloudlist() {
        return CompletableFuture.supplyAsync(() -> {
            try {
                logger.info("Cloudlist: Fetching DynamoDB Tables...");
                return dynamoDbClient.listTables().tableNames().stream()
                        .map(tableName -> {
                            var tableDesc = dynamoDbClient.describeTable(b -> b.tableName(tableName)).table();
                            return new ResourceDto(
                                    tableName,
                                    tableName,
                                    "DynamoDB Table",
                                    getRegionFromArn(tableDesc.tableArn()), // CORRECTED
                                    tableDesc.tableStatusAsString(),
                                    tableDesc.creationDateTime(),
                                    Map.of(
                                            "Items", tableDesc.itemCount().toString(),
                                            "Size (Bytes)", tableDesc.tableSizeBytes().toString()));
                        })
                        .collect(Collectors.toList());
            } catch (Exception e) {
                logger.error("Cloudlist sub-task failed: DynamoDB Tables.", e);
                return Collections.emptyList();
            }
        });
    }

    private CompletableFuture<List<ResourceDto>> fetchEcrRepositoriesForCloudlist() {
        return CompletableFuture.supplyAsync(() -> {
            try {
                logger.info("Cloudlist: Fetching ECR Repositories...");
                return ecrClient.describeRepositories().repositories().stream()
                        .map(r -> new ResourceDto(
                                r.repositoryName(),
                                r.repositoryName(),
                                "ECR Repository",
                                getRegionFromArn(r.repositoryArn()), // CORRECTED
                                "Available",
                                r.createdAt(),
                                Map.of("URI", r.repositoryUri())))
                        .collect(Collectors.toList());
            } catch (Exception e) {
                logger.error("Cloudlist sub-task failed: ECR Repositories.", e);
                return Collections.emptyList();
            }
        });
    }

    

    private CompletableFuture<List<ResourceDto>> fetchRoute53HostedZonesForCloudlist() {
        return CompletableFuture.supplyAsync(() -> {
            try {
                logger.info("Cloudlist: Fetching Route 53 Hosted Zones...");
                return route53Client.listHostedZones().hostedZones().stream()
                        .map(z -> new ResourceDto(
                                z.id(),
                                z.name(),
                                "Route 53 Zone",
                                "Global",
                                "Available",
                                null,
                                Map.of(
                                        "Type", z.config().privateZone() ? "Private" : "Public",
                                        "Record Count", z.resourceRecordSetCount().toString())))
                        .collect(Collectors.toList());
            } catch (Exception e) {
                logger.error("Cloudlist sub-task failed: Route 53 Hosted Zones.", e);
                return Collections.emptyList();
            }
        });
    }

        private String getRegionFromArn(String arn) {
        if (arn == null || arn.isBlank()) {
            return "Unknown";
        }
        try {
            // ARN format: arn:partition:service:region:account-id:resource
            String region = arn.split(":")[3];
            return region.isEmpty() ? "Global" : region;
        } catch (Exception e) {
            logger.warn("Could not parse region from ARN: {}", arn);
            return this.configuredRegion; // Fallback to the service's configured region
        }
    }

    public Map<String, List<MetricDto>> getEc2InstanceMetrics(String instanceId) {
        logger.info("Fetching CloudWatch metrics for instance: {}", instanceId);
        try {
            GetMetricDataRequest cpuRequest = buildMetricDataRequest(instanceId, "CPUUtilization", "AWS/EC2");
            MetricDataResult cpuResult = cloudWatchClient.getMetricData(cpuRequest).metricDataResults().get(0);
            List<MetricDto> cpuDatapoints = buildMetricDtos(cpuResult);

            GetMetricDataRequest networkInRequest = buildMetricDataRequest(instanceId, "NetworkIn", "AWS/EC2");
            MetricDataResult networkInResult = cloudWatchClient.getMetricData(networkInRequest).metricDataResults()
                    .get(0);
            List<MetricDto> networkInDatapoints = buildMetricDtos(networkInResult);

            return Map.of(
                    "CPUUtilization", cpuDatapoints,
                    "NetworkIn", networkInDatapoints);

        } catch (Exception e) {
            logger.error("Failed to fetch metrics for instance {}", instanceId, e);
            return Collections.emptyMap();
        }
    }

    private List<MetricDto> buildMetricDtos(MetricDataResult result) {
        List<Instant> timestamps = result.timestamps();
        List<Double> values = result.values();

        if (timestamps == null || values == null || timestamps.size() != values.size()) {
            return Collections.emptyList();
        }

        return IntStream.range(0, timestamps.size())
                .mapToObj(i -> new MetricDto(timestamps.get(i), values.get(i)))
                .collect(Collectors.toList());
    }

    private GetMetricDataRequest buildMetricDataRequest(String instanceId, String metricName, String namespace) {
        Metric metric = Metric.builder()
                .namespace(namespace)
                .metricName(metricName)
                .dimensions(Dimension.builder().name("InstanceId").value(instanceId).build())
                .build();

        MetricStat metricStat = MetricStat.builder()
                .metric(metric)
                .period(86400)
                .stat("Average")
                .build();

        MetricDataQuery metricDataQuery = MetricDataQuery.builder()
                .id(metricName.toLowerCase().replace(" ", ""))
                .metricStat(metricStat)
                .returnData(true)
                .build();

        return GetMetricDataRequest.builder()
                .startTime(Instant.now().minus(30, ChronoUnit.DAYS))
                .endTime(Instant.now())
                .metricDataQueries(metricDataQuery)
                .scanBy(ScanBy.TIMESTAMP_DESCENDING)
                .build();
    }

    @Async("awsTaskExecutor")
    @Cacheable("wastedResources")
    public CompletableFuture<List<DashboardData.WastedResource>> getWastedResources() {
        logger.info("Fetching wasted resources...");
        List<DashboardData.WastedResource> wasted = new ArrayList<>();
        wasted.addAll(findUnattachedEbsVolumes());
        wasted.addAll(findUnusedElasticIps());
        wasted.addAll(findOldSnapshots());
        wasted.addAll(findDeregisteredAmis());
        wasted.addAll(findIdleRdsInstances());
        wasted.addAll(findIdleLoadBalancers());
        wasted.addAll(findUnusedSecurityGroups());
        wasted.addAll(findIdleEc2Instances());
        wasted.addAll(findUnattachedEnis());
        logger.info("... found {} wasted resources.", wasted.size());
        return CompletableFuture.completedFuture(wasted);
    }

    @Async("awsTaskExecutor")
    @Cacheable("inventory")
    public CompletableFuture<DashboardData.ResourceInventory> getResourceInventory() {
        logger.info("Fetching resource inventory...");
        int vpc = 0, ecs = 0, ec2 = 0, k8s = 0, lambdas = 0, ebs = 0, images = 0, snapshots = 0;
        try {
            vpc = ec2Client.describeVpcs().vpcs().size();
        } catch (Exception e) {
            logger.error("Inv check fail: VPCs", e);
        }
        try {
            ecs = ecsClient.listClusters().clusterArns().size();
        } catch (Exception e) {
            logger.error("Inv check fail: ECS", e);
        }
        try {
            ec2 = ec2Client.describeInstances().reservations().stream().mapToInt(r -> r.instances().size()).sum();
        } catch (Exception e) {
            logger.error("Inv check fail: EC2", e);
        }
        try {
            k8s = eksClient.listClusters().clusters().size();
        } catch (Exception e) {
            logger.error("Inv check fail: EKS", e);
        }
        try {
            lambdas = lambdaClient.listFunctions().functions().size();
        } catch (Exception e) {
            logger.error("Inv check fail: Lambda", e);
        }
        try {
            ebs = ec2Client.describeVolumes().volumes().size();
        } catch (Exception e) {
            logger.error("Inv check fail: EBS", e);
        }
        try {
            images = ec2Client.describeImages(r -> r.owners("self")).images().size();
        } catch (Exception e) {
            logger.error("Inv check fail: Images", e);
        }
        try {
            snapshots = ec2Client.describeSnapshots(r -> r.ownerIds("self")).snapshots().size();
        } catch (Exception e) {
            logger.error("Inv check fail: Snapshots", e);
        }
        return CompletableFuture.completedFuture(
                new DashboardData.ResourceInventory(vpc, ecs, ec2, k8s, lambdas, ebs, images, snapshots));
    }

    @Async("awsTaskExecutor")
    @Cacheable("cloudwatchStatus")
    public CompletableFuture<DashboardData.CloudWatchStatus> getCloudWatchStatus() {
        logger.info("Fetching CloudWatch status...");
        try {
            List<software.amazon.awssdk.services.cloudwatch.model.MetricAlarm> alarms = cloudWatchClient
                    .describeAlarms().metricAlarms();
            long ok = alarms.stream().filter(a -> a.stateValueAsString().equals("OK")).count();
            long alarm = alarms.stream().filter(a -> a.stateValueAsString().equals("ALARM")).count();
            long insufficient = alarms.stream().filter(a -> a.stateValueAsString().equals("INSUFFICIENT_DATA")).count();
            return CompletableFuture.completedFuture(new DashboardData.CloudWatchStatus(ok, alarm, insufficient));
        } catch (Exception e) {
            logger.error("Could not fetch CloudWatch alarms.", e);
            return CompletableFuture.completedFuture(new DashboardData.CloudWatchStatus(0, 0, 0));
        }
    }

    @Async("awsTaskExecutor")
    @Cacheable("securityInsights")
    public CompletableFuture<List<DashboardData.SecurityInsight>> getSecurityInsights() {
        logger.info("Fetching security insights...");
        List<DashboardData.SecurityInsight> insights = new ArrayList<>();
        try {
            int oldKeyCount = (int) iamClient.listUsers().users().stream()
                    .flatMap(u -> iamClient.listAccessKeys(r -> r.userName(u.userName())).accessKeyMetadata().stream())
                    .filter(k -> k.createDate().isBefore(Instant.now().minus(90, ChronoUnit.DAYS))).count();
            if (oldKeyCount > 0)
                insights.add(new DashboardData.SecurityInsight("IAM user access key is too old", "", "SECURITY",
                        oldKeyCount));
        } catch (Exception e) {
            logger.error("Could not fetch IAM key age.", e);
        }
        try {
            PasswordPolicy policy = iamClient.getAccountPasswordPolicy().passwordPolicy();
            if (policy.minimumPasswordLength() < 14)
                insights.add(new DashboardData.SecurityInsight("Password policy is too weak",
                        "Min length is " + policy.minimumPasswordLength(), "SECURITY", 1));
        } catch (NoSuchEntityException e) {
            insights.add(new DashboardData.SecurityInsight("Account password policy not set", "", "SECURITY", 1));
        } catch (Exception e) {
            logger.error("Could not fetch password policy.", e);
        }
        return CompletableFuture.completedFuture(insights);
    }

    @Async("awsTaskExecutor")
    @Cacheable("ec2Recs")
    public CompletableFuture<List<DashboardData.OptimizationRecommendation>> getEc2InstanceRecommendations() {
        logger.info("Fetching EC2 recommendations...");
        try {
            GetEc2InstanceRecommendationsRequest request = GetEc2InstanceRecommendationsRequest.builder().build();
            List<InstanceRecommendation> recommendations = computeOptimizerClient.getEC2InstanceRecommendations(request)
                    .instanceRecommendations();
            return CompletableFuture.completedFuture(recommendations.stream()
                    .filter(r -> r.finding() != null && !r.finding().toString().equals("OPTIMIZED")
                            && r.recommendationOptions() != null && !r.recommendationOptions().isEmpty())
                    .map(r -> new DashboardData.OptimizationRecommendation("EC2", r.instanceArn().split("/")[1],
                            r.currentInstanceType(), r.recommendationOptions().get(0).instanceType(),
                            r.recommendationOptions().get(0).savingsOpportunity() != null
                                    && r.recommendationOptions().get(0).savingsOpportunity()
                                            .estimatedMonthlySavings() != null
                                    && r.recommendationOptions().get(0).savingsOpportunity().estimatedMonthlySavings()
                                            .value() != null
                                                    ? r.recommendationOptions().get(0).savingsOpportunity()
                                                            .estimatedMonthlySavings().value()
                                                    : 0.0,
                            r.findingReasonCodes().stream().map(Object::toString).collect(Collectors.joining(", "))))
                    .collect(Collectors.toList()));
        } catch (Exception e) {
            logger.error("Could not fetch EC2 instance recommendations.", e);
            return CompletableFuture.completedFuture(Collections.emptyList());
        }
    }

    @Async("awsTaskExecutor")
    @Cacheable("costAnomalies")
    public CompletableFuture<List<DashboardData.CostAnomaly>> getCostAnomalies() {
        logger.info("Fetching cost anomalies...");
        try {
            AnomalyDateInterval dateInterval = AnomalyDateInterval.builder()
                    .startDate(LocalDate.now().minusDays(60).toString())
                    .endDate(LocalDate.now().toString())
                    .build();
            GetAnomaliesRequest request = GetAnomaliesRequest.builder().dateInterval(dateInterval).build();
            List<Anomaly> anomalies = costExplorerClient.getAnomalies(request).anomalies();
            return CompletableFuture.completedFuture(anomalies.stream()
                    .map(a -> new DashboardData.CostAnomaly(
                            a.anomalyId(),
                            getServiceNameFromAnomaly(a),
                            a.impact().totalImpact(),
                            LocalDate.parse(a.anomalyStartDate().substring(0, 10)), // Extract YYYY-MM-DD
                            a.anomalyEndDate() != null ? LocalDate.parse(a.anomalyEndDate().substring(0, 10))
                                    : LocalDate.now() // Extract YYYY-MM-DD
                    ))
                    .collect(Collectors.toList()));
        } catch (Exception e) {
            logger.error("Could not fetch Cost Anomalies.", e);
            return CompletableFuture.completedFuture(Collections.emptyList());
        }
    }

    @Async("awsTaskExecutor")
    @Cacheable("ebsRecs")
    public CompletableFuture<List<DashboardData.OptimizationRecommendation>> getEbsVolumeRecommendations() {
        logger.info("Fetching EBS recommendations...");
        try {
            GetEbsVolumeRecommendationsRequest request = GetEbsVolumeRecommendationsRequest.builder().build();
            List<VolumeRecommendation> recommendations = computeOptimizerClient.getEBSVolumeRecommendations(request)
                    .volumeRecommendations();
            return CompletableFuture.completedFuture(recommendations.stream()
                    .filter(r -> r.finding() != null && !r.finding().toString().equals("OPTIMIZED")
                            && r.volumeRecommendationOptions() != null && !r.volumeRecommendationOptions().isEmpty())
                    .map(r -> {
                        VolumeRecommendationOption opt = r.volumeRecommendationOptions().get(0);
                        return new DashboardData.OptimizationRecommendation("EBS", r.volumeArn().split("/")[1],
                                r.currentConfiguration().volumeType() + " - " + r.currentConfiguration().volumeSize()
                                        + "GiB",
                                opt.configuration().volumeType() + " - " + opt.configuration().volumeSize() + "GiB",
                                opt.savingsOpportunity() != null
                                        && opt.savingsOpportunity().estimatedMonthlySavings() != null
                                                ? opt.savingsOpportunity().estimatedMonthlySavings().value()
                                                : 0.0,
                                r.finding().toString());
                    })
                    .collect(Collectors.toList()));
        } catch (Exception e) {
            logger.error("Could not fetch EBS volume recommendations.", e);
            return CompletableFuture.completedFuture(Collections.emptyList());
        }
    }

    @Async("awsTaskExecutor")
    @Cacheable("lambdaRecs")
    public CompletableFuture<List<DashboardData.OptimizationRecommendation>> getLambdaFunctionRecommendations() {
        logger.info("Fetching Lambda recommendations...");
        try {
            GetLambdaFunctionRecommendationsRequest request = GetLambdaFunctionRecommendationsRequest.builder().build();
            List<LambdaFunctionRecommendation> recommendations = computeOptimizerClient
                    .getLambdaFunctionRecommendations(request).lambdaFunctionRecommendations();
            return CompletableFuture.completedFuture(recommendations.stream()
                    .filter(r -> r.finding() != null && !r.finding().toString().equals("OPTIMIZED")
                            && r.memorySizeRecommendationOptions() != null
                            && !r.memorySizeRecommendationOptions().isEmpty())
                    .map(r -> {
                        LambdaFunctionMemoryRecommendationOption opt = r.memorySizeRecommendationOptions().get(0);
                        return new DashboardData.OptimizationRecommendation("Lambda",
                                r.functionArn().substring(r.functionArn().lastIndexOf(':') + 1),
                                r.currentMemorySize() + " MB", opt.memorySize() + " MB",
                                opt.savingsOpportunity() != null
                                        && opt.savingsOpportunity().estimatedMonthlySavings() != null
                                                ? opt.savingsOpportunity().estimatedMonthlySavings().value()
                                                : 0.0,
                                r.findingReasonCodes().stream().map(Object::toString)
                                        .collect(Collectors.joining(", ")));
                    })
                    .collect(Collectors.toList()));
        } catch (Exception e) {
            logger.error("Could not fetch Lambda function recommendations.", e);
            return CompletableFuture.completedFuture(Collections.emptyList());
        }
    }

    @Async("awsTaskExecutor")
    @Cacheable("reservationAnalysis")
    public CompletableFuture<DashboardData.ReservationAnalysis> getReservationAnalysis() {
        logger.info("Fetching reservation analysis...");
        try {
            String today = LocalDate.now().toString();
            String thirtyDaysAgo = LocalDate.now().minusDays(30).toString();
            DateInterval last30Days = DateInterval.builder().start(thirtyDaysAgo).end(today).build();
            GetReservationUtilizationRequest utilRequest = GetReservationUtilizationRequest.builder()
                    .timePeriod(last30Days).build();
            List<UtilizationByTime> utilizations = costExplorerClient.getReservationUtilization(utilRequest)
                    .utilizationsByTime();
            GetReservationCoverageRequest covRequest = GetReservationCoverageRequest.builder().timePeriod(last30Days)
                    .build();
            List<CoverageByTime> coverages = costExplorerClient.getReservationCoverage(covRequest).coveragesByTime();
            double utilizationPercentage = utilizations.isEmpty() || utilizations.get(0).total() == null ? 0.0
                    : Double.parseDouble(utilizations.get(0).total().utilizationPercentage());
            double coveragePercentage = coverages.isEmpty() || coverages.get(0).total() == null ? 0.0
                    : Double.parseDouble(coverages.get(0).total().coverageHours().coverageHoursPercentage());
            return CompletableFuture
                    .completedFuture(new DashboardData.ReservationAnalysis(utilizationPercentage, coveragePercentage));
        } catch (Exception e) {
            logger.error("Could not fetch reservation analysis data.", e);
            return CompletableFuture.completedFuture(new DashboardData.ReservationAnalysis(0.0, 0.0));
        }
    }

    @Async("awsTaskExecutor")
    @Cacheable("reservationPurchaseRecs")
    public CompletableFuture<List<DashboardData.ReservationPurchaseRecommendation>> getReservationPurchaseRecommendations() {
        logger.info("Fetching RI purchase recommendations...");
        try {
            GetReservationPurchaseRecommendationRequest request = GetReservationPurchaseRecommendationRequest.builder()
                    .lookbackPeriodInDays(LookbackPeriodInDays.SIXTY_DAYS)
                    .service("Amazon Elastic Compute Cloud - Compute")
                    .build();
            GetReservationPurchaseRecommendationResponse response = costExplorerClient
                    .getReservationPurchaseRecommendation(request);

            return CompletableFuture.completedFuture(response.recommendations().stream()
                    .filter(rec -> rec.recommendationDetails() != null && !rec.recommendationDetails().isEmpty())
                    .flatMap(rec -> rec.recommendationDetails().stream()
                            .map(details -> {
                                try {
                                    return new DashboardData.ReservationPurchaseRecommendation(
                                            getFieldValue(details, "instanceDetails"),
                                            getFieldValue(details, "recommendedNumberOfInstancesToPurchase"),
                                            getFieldValue(details, "recommendedNormalizedUnitsToPurchase"),
                                            getFieldValue(details, "minimumNormalizedUnitsToPurchase"),
                                            getFieldValue(details, "estimatedMonthlySavingsAmount"),
                                            getFieldValue(details, "estimatedMonthlyOnDemandCost"),
                                            getFieldValue(details, "estimatedMonthlyCost"),
                                            getTermValue(rec));
                                } catch (Exception e) {
                                    logger.warn("Failed to process recommendation detail: {}", e.getMessage());
                                    return null;
                                }
                            }))
                    .filter(Objects::nonNull)
                    .collect(Collectors.toList()));
        } catch (Exception e) {
            logger.error("Could not fetch reservation purchase recommendations.", e);
            return CompletableFuture.completedFuture(Collections.emptyList());
        }
    }

    @Async("awsTaskExecutor")
    @Cacheable("billingSummary")
    public CompletableFuture<List<DashboardData.BillingSummary>> getBillingSummary() {
        logger.info("Fetching billing summary...");
        try {
            GetCostAndUsageRequest request = GetCostAndUsageRequest.builder()
                    .timePeriod(DateInterval.builder().start(LocalDate.now().withDayOfMonth(1).toString())
                            .end(LocalDate.now().plusDays(1).toString()).build())
                    .granularity(Granularity.MONTHLY).metrics("UnblendedCost")
                    .groupBy(GroupDefinition.builder().type(GroupDefinitionType.DIMENSION).key("SERVICE").build())
                    .build();
            return CompletableFuture.completedFuture(costExplorerClient.getCostAndUsage(request).resultsByTime()
                    .stream().flatMap(r -> r.groups().stream())
                    .map(g -> new DashboardData.BillingSummary(g.keys().get(0),
                            Double.parseDouble(g.metrics().get("UnblendedCost").amount())))
                    .filter(s -> s.getMonthToDateCost() > 0.01).collect(Collectors.toList()));
        } catch (Exception e) {
            logger.error("Could not fetch billing summary.", e);
            return CompletableFuture.completedFuture(new ArrayList<>());
        }
    }

    @Async("awsTaskExecutor")
    @Cacheable("iamResources")
    public CompletableFuture<DashboardData.IamResources> getIamResources() {
        logger.info("Fetching IAM resources...");
        int users = 0, groups = 0, policies = 0, roles = 0;
        try {
            users = iamClient.listUsers().users().size();
        } catch (Exception e) {
            logger.error("IAM check failed for Users", e);
        }
        try {
            groups = iamClient.listGroups().groups().size();
        } catch (Exception e) {
            logger.error("IAM check failed for Groups", e);
        }
        try {
            policies = iamClient.listPolicies(r -> r.scope(PolicyScopeType.LOCAL)).policies().size();
        } catch (Exception e) {
            logger.error("IAM check failed for Policies", e);
        }
        try {
            roles = iamClient.listRoles().roles().size();
        } catch (Exception e) {
            logger.error("IAM check failed for Roles", e);
        }
        return CompletableFuture.completedFuture(new DashboardData.IamResources(users, groups, policies, roles));
    }

    @Async("awsTaskExecutor")
    @Cacheable("costHistory")
    public CompletableFuture<DashboardData.CostHistory> getCostHistory() {
        logger.info("Fetching cost history...");
        List<String> labels = new ArrayList<>();
        List<Double> costs = new ArrayList<>();
        try {
            for (int i = 5; i >= 0; i--) {
                LocalDate month = LocalDate.now().minusMonths(i);
                labels.add(month.format(DateTimeFormatter.ofPattern("MMM uuuu")));
                GetCostAndUsageRequest req = GetCostAndUsageRequest.builder()
                        .timePeriod(DateInterval.builder().start(month.withDayOfMonth(1).toString())
                                .end(month.plusMonths(1).withDayOfMonth(1).toString()).build())
                        .granularity(Granularity.MONTHLY).metrics("UnblendedCost").build();
                costs.add(Double.parseDouble(costExplorerClient.getCostAndUsage(req).resultsByTime().get(0).total()
                        .get("UnblendedCost").amount()));
            }
        } catch (Exception e) {
            logger.error("Could not fetch cost history", e);
        }
        return CompletableFuture.completedFuture(new DashboardData.CostHistory(labels, costs));
    }

    @Async("awsTaskExecutor")
    public CompletableFuture<DashboardData.SavingsSummary> getSavingsSummary() {
        List<DashboardData.SavingsSuggestion> suggestions = List.of(
                new DashboardData.SavingsSuggestion("Rightsizing", 155.93),
                new DashboardData.SavingsSuggestion("Spots", 211.78));
        return CompletableFuture.completedFuture(new DashboardData.SavingsSummary(
                suggestions.stream().mapToDouble(DashboardData.SavingsSuggestion::getSuggested).sum(), suggestions));
    }

    private List<DashboardData.WastedResource> findUnattachedEbsVolumes() {
        try {
            return ec2Client.describeVolumes(req -> req.filters(f -> f.name("status").values("available")))
                    .volumes().stream()
                    .map(volume -> {
                        String region = volume.availabilityZone().substring(0, volume.availabilityZone().length() - 1);
                        double monthlyCost = calculateEbsMonthlyCost(volume, region);
                        return new DashboardData.WastedResource(
                                volume.volumeId(),
                                getTagName(volume),
                                "EBS Volume",
                                region,
                                monthlyCost,
                                "Unattached Volume");
                    })
                    .collect(Collectors.toList());
        } catch (Exception e) {
            logger.error("Sub-task failed: unattached EBS volumes.", e);
            return Collections.emptyList();
        }
    }

    private List<DashboardData.WastedResource> findUnusedElasticIps() {
        try {
            return ec2Client.describeAddresses().addresses().stream()
                    .filter(address -> address.associationId() == null)
                    .map(address -> new DashboardData.WastedResource(address.allocationId(), address.publicIp(),
                            "Elastic IP", "Global", 5.0, "Unassociated EIP"))
                    .collect(Collectors.toList());
        } catch (Exception e) {
            logger.error("Sub-task failed: unused Elastic IPs.", e);
            return Collections.emptyList();
        }
    }

    private List<DashboardData.WastedResource> findOldSnapshots() {
        try {
            Instant ninetyDaysAgo = Instant.now().minus(90, ChronoUnit.DAYS);
            return ec2Client.describeSnapshots(r -> r.ownerIds("self")).snapshots().stream()
                    .filter(s -> s.startTime().isBefore(ninetyDaysAgo))
                    .map(snapshot -> new DashboardData.WastedResource(snapshot.snapshotId(), getTagName(snapshot),
                            "Snapshot", "Regional", calculateSnapshotMonthlyCost(snapshot), "Older than 90 days"))
                    .collect(Collectors.toList());
        } catch (Exception e) {
            logger.error("Sub-task failed: old snapshots.", e);
            return Collections.emptyList();
        }
    }

    private List<DashboardData.WastedResource> findDeregisteredAmis() {
        try {
            DescribeImagesRequest imagesRequest = DescribeImagesRequest.builder().owners("self").build();
            return ec2Client.describeImages(imagesRequest).images().stream()
                    .filter(image -> image.state() != ImageState.AVAILABLE)
                    .map(image -> new DashboardData.WastedResource(image.imageId(), image.name(), "AMI", "Regional",
                            1.0, "Deregistered or Failed State"))
                    .collect(Collectors.toList());
        } catch (Exception e) {
            logger.error("Sub-task failed: unused AMIs.", e);
            return Collections.emptyList();
        }
    }

    private List<DashboardData.WastedResource> findIdleRdsInstances() {
        try {
            return rdsClient.describeDBInstances().dbInstances().stream()
                    .filter(this::isRdsInstanceIdle)
                    .map(dbInstance -> new DashboardData.WastedResource(
                            dbInstance.dbInstanceIdentifier(),
                            dbInstance.dbInstanceIdentifier(),
                            "RDS Instance",
                            dbInstance.availabilityZone().replaceAll(".$", ""),
                            20.0, // Placeholder for cost
                            "Idle RDS Instance (no connections)"))
                    .collect(Collectors.toList());
        } catch (Exception e) {
            logger.error("Sub-task failed: idle RDS instances.", e);
            return Collections.emptyList();
        }
    }

    private boolean isRdsInstanceIdle(software.amazon.awssdk.services.rds.model.DBInstance dbInstance) {
        try {
            GetMetricDataRequest request = GetMetricDataRequest.builder()
                    .startTime(Instant.now().minus(7, ChronoUnit.DAYS))
                    .endTime(Instant.now())
                    .metricDataQueries(MetricDataQuery.builder()
                            .id("rdsConnections")
                            .metricStat(MetricStat.builder()
                                    .metric(Metric.builder()
                                            .namespace("AWS/RDS")
                                            .metricName("DatabaseConnections")
                                            .dimensions(Dimension.builder().name("DBInstanceIdentifier")
                                                    .value(dbInstance.dbInstanceIdentifier()).build())
                                            .build())
                                    .period(86400) // 1 day
                                    .stat("Maximum")
                                    .build())
                            .returnData(true)
                            .build())
                    .build();

            List<MetricDataResult> results = cloudWatchClient.getMetricData(request).metricDataResults();
            if (!results.isEmpty() && !results.get(0).values().isEmpty()) {
                return results.get(0).values().stream().allMatch(v -> v < 1); // No connections in the last 7 days
            }
        } catch (Exception e) {
            logger.error("Could not get metrics for RDS instance {}: {}", dbInstance.dbInstanceIdentifier(),
                    e.getMessage());
        }
        return false;
    }

    private List<DashboardData.WastedResource> findIdleLoadBalancers() {
        List<DashboardData.WastedResource> wastedLbs = new ArrayList<>();
        try {
            elbv2Client.describeLoadBalancers().loadBalancers().forEach(lb -> {
                boolean isIdle = elbv2Client.describeTargetGroups(req -> req.loadBalancerArn(lb.loadBalancerArn()))
                        .targetGroups().stream()
                        .allMatch(tg -> elbv2Client.describeTargetHealth(req -> req.targetGroupArn(tg.targetGroupArn()))
                                .targetHealthDescriptions().isEmpty());

                if (isIdle) {
                    wastedLbs.add(new DashboardData.WastedResource(
                            lb.loadBalancerArn(),
                            lb.loadBalancerName(),
                            "Load Balancer",
                            lb.availabilityZones().get(0).zoneName().replaceAll(".$", ""),
                            15.0, // Placeholder for cost
                            "Idle Load Balancer (no targets)"));
                }
            });
            return wastedLbs;
        } catch (Exception e) {
            logger.error("Sub-task failed: idle Load Balancers.", e);
            return Collections.emptyList();
        }
    }

    private List<DashboardData.WastedResource> findUnusedSecurityGroups() {
        try {
            return ec2Client.describeSecurityGroups().securityGroups().stream()
                    .filter(sg -> sg.vpcId() != null && isSecurityGroupUnused(sg.groupId()))
                    .map(sg -> new DashboardData.WastedResource(
                            sg.groupId(),
                            sg.groupName(),
                            "Security Group",
                            "Regional",
                            0.0, // Security groups are free, but are a security risk
                            "Unused Security Group"))
                    .collect(Collectors.toList());
        } catch (Exception e) {
            logger.error("Sub-task failed: unused security groups.", e);
            return Collections.emptyList();
        }
    }

    private boolean isSecurityGroupUnused(String groupId) {
        try {
            DescribeNetworkInterfacesRequest request = DescribeNetworkInterfacesRequest.builder()
                    .filters(software.amazon.awssdk.services.ec2.model.Filter.builder().name("group-id").values(groupId)
                            .build())
                    .build();
            return ec2Client.describeNetworkInterfaces(request).networkInterfaces().isEmpty();
        } catch (Exception e) {
            logger.error("Could not check usage for security group {}: {}", groupId, e.getMessage());
        }
        return false;
    }

    private List<DashboardData.WastedResource> findIdleEc2Instances() {
        try {
            return ec2Client.describeInstances().reservations().stream()
                    .flatMap(r -> r.instances().stream())
                    .filter(this::isEc2InstanceIdle)
                    .map(instance -> new DashboardData.WastedResource(
                            instance.instanceId(),
                            getTagName(instance.tags(), instance.instanceId()),
                            "EC2 Instance",
                            instance.placement().availabilityZone().replaceAll(".$", ""),
                            10.0, // Placeholder for cost
                            "Idle EC2 Instance (low CPU)"))
                    .collect(Collectors.toList());
        } catch (Exception e) {
            logger.error("Sub-task failed: idle EC2 instances.", e);
            return Collections.emptyList();
        }
    }

    private boolean isEc2InstanceIdle(Instance instance) {
        try {
            GetMetricDataRequest request = buildMetricDataRequest(instance.instanceId(), "CPUUtilization", "AWS/EC2");
            List<MetricDataResult> results = cloudWatchClient.getMetricData(request).metricDataResults();
            if (!results.isEmpty() && !results.get(0).values().isEmpty()) {
                // Check if average CPU utilization over the last 30 days is less than 3%
                return results.get(0).values().stream().mapToDouble(Double::doubleValue).average().orElse(100.0) < 3.0;
            }
        } catch (Exception e) {
            logger.error("Could not get metrics for EC2 instance {}: {}", instance.instanceId(), e.getMessage());
        }
        return false;
    }

    private List<DashboardData.WastedResource> findUnattachedEnis() {
        try {
            return ec2Client.describeNetworkInterfaces(req -> req.filters(f -> f.name("status").values("available")))
                    .networkInterfaces().stream()
                    .map(eni -> new DashboardData.WastedResource(
                            eni.networkInterfaceId(),
                            getTagName(eni.tagSet(), eni.networkInterfaceId()),
                            "ENI",
                            eni.availabilityZone().replaceAll(".$", ""),
                            2.0, // Placeholder for cost
                            "Unattached ENI"))
                    .collect(Collectors.toList());
        } catch (Exception e) {
            logger.error("Sub-task failed: unattached ENIs.", e);
            return Collections.emptyList();
        }
    }

    private String getTagName(Volume volume) {
        return volume.hasTags()
                ? volume.tags().stream().filter(t -> "Name".equalsIgnoreCase(t.key())).findFirst().map(Tag::value)
                        .orElse(volume.volumeId())
                : volume.volumeId();
    }

    private String getTagName(Snapshot snapshot) {
        return snapshot.hasTags()
                ? snapshot.tags().stream().filter(t -> "Name".equalsIgnoreCase(t.key())).findFirst().map(Tag::value)
                        .orElse(snapshot.snapshotId())
                : snapshot.snapshotId();
    }

    public String getTagName(List<Tag> tags, String defaultName) {
        return tags.stream()
                .filter(t -> t.key().equalsIgnoreCase("Name"))
                .findFirst()
                .map(Tag::value)
                .orElse(defaultName);
    }

    private double calculateEbsMonthlyCost(Volume volume, String region) {
        double gbMonthPrice = pricingService.getEbsGbMonthPrice(region, volume.volumeTypeAsString());
        return volume.size() * gbMonthPrice;
    }

    private double calculateSnapshotMonthlyCost(Snapshot snapshot) {
        if (snapshot.volumeSize() != null) {
            return snapshot.volumeSize() * 0.05;
        }
        return 0.0;
    }

    private DashboardData.OptimizationSummary getOptimizationSummary(
            List<DashboardData.OptimizationRecommendation> ec2Recs,
            List<DashboardData.OptimizationRecommendation> ebsRecs,
            List<DashboardData.OptimizationRecommendation> lambdaRecs,
            List<DashboardData.CostAnomaly> anomalies) {
        double totalSavings = Stream.of(ec2Recs, ebsRecs, lambdaRecs).flatMap(List::stream)
                .mapToDouble(DashboardData.OptimizationRecommendation::getEstimatedMonthlySavings).sum();
        long criticalAlerts = anomalies.size() + ec2Recs.size() + ebsRecs.size() + lambdaRecs.size();
        return new DashboardData.OptimizationSummary(totalSavings, criticalAlerts);
    }

    private String getServiceNameFromAnomaly(Anomaly anomaly) {
        if (anomaly.rootCauses() != null && !anomaly.rootCauses().isEmpty()) {
            RootCause rootCause = anomaly.rootCauses().get(0);
            if (rootCause.service() != null) {
                return rootCause.service();
            }
        }
        return "Unknown Service";
    }

    private String getFieldValue(Object details, String methodName) {
        try {
            Method method = details.getClass().getMethod(methodName);
            Object result = method.invoke(details);
            return result != null ? result.toString() : "0";
        } catch (Exception e) {
            logger.debug("Could not access method {}: {}", methodName, e.getMessage());
            return "N/A";
        }
    }

    private String getTermValue(ReservationPurchaseRecommendation rec) {
        try {
            return rec.termInYears() != null ? rec.termInYears().toString() : "1 Year";
        } catch (Exception e) {
            logger.debug("Could not determine term value", e);
            return "1 Year";
        }
    }

<<<<<<< HEAD
    @CacheEvict(value = {
            "cloudlistResources", "wastedResources", "regionStatus", "inventory",
            "cloudwatchStatus", "securityInsights", "ec2Recs", "costAnomalies",
            "ebsRecs", "lambdaRecs", "reservationAnalysis", "reservationPurchaseRecs",
            "billingSummary", "iamResources", "costHistory", "allRecommendations"
    }, allEntries = true)
    public void clearAllCaches() {
        logger.info("All dashboard caches have been evicted.");
    }
    @Async("awsTaskExecutor")
    @Cacheable("vpcList")
    public CompletableFuture<List<Vpc>> getVpcList() {
        logger.info("Fetching list of VPCs...");
        return CompletableFuture.supplyAsync(() -> ec2Client.describeVpcs().vpcs());
    }
=======
>>>>>>> 844812d8

@Async("awsTaskExecutor")
@Cacheable(value = "graphData", key = "#vpcId")
public CompletableFuture<List<Map<String, Object>>> getGraphData(String vpcId) {
    logger.info("Fetching graph data for VPC ID: {}", vpcId);
    return CompletableFuture.supplyAsync(() -> {
        List<Map<String, Object>> elements = new ArrayList<>();

        try {
            // Always add S3 Buckets first, as they are global
            s3Client.listBuckets().buckets().forEach(bucket -> {
                Map<String, Object> bucketNode = new HashMap<>();
                Map<String, Object> bucketData = new HashMap<>();
                bucketData.put("id", bucket.name());
                bucketData.put("label", bucket.name());
                bucketData.put("type", "S3 Bucket");
                bucketNode.put("data", bucketData);
                elements.add(bucketNode);
            });

            if (vpcId == null || vpcId.isBlank()) {
                return elements;
            }

            // Process the selected VPC
            Vpc vpc = ec2Client.describeVpcs(r -> r.vpcIds(vpcId)).vpcs().get(0);
            Map<String, Object> vpcNode = new HashMap<>();
            Map<String, Object> vpcData = new HashMap<>();
            vpcData.put("id", vpc.vpcId());
            vpcData.put("label", getTagName(vpc.tags(), vpc.vpcId()));
            vpcData.put("type", "VPC");
            vpcNode.put("data", vpcData);
            elements.add(vpcNode);

            // Create Availability Zone containers
            DescribeSubnetsRequest subnetsRequest = DescribeSubnetsRequest.builder()
                    .filters(f -> f.name("vpc-id").values(vpcId))
                    .build();
            List<software.amazon.awssdk.services.ec2.model.Subnet> subnets = ec2Client.describeSubnets(subnetsRequest).subnets();

            subnets.stream().map(software.amazon.awssdk.services.ec2.model.Subnet::availabilityZone).distinct().forEach(azName -> {
                Map<String, Object> azNode = new HashMap<>();
                Map<String, Object> azData = new HashMap<>();
                azData.put("id", azName);
                azData.put("label", azName);
                azData.put("type", "Availability Zone");
                azData.put("parent", vpc.vpcId());
                azNode.put("data", azData);
                elements.add(azNode);
            });

            // Add Subnet nodes inside their AZ
            subnets.forEach(subnet -> {
                Map<String, Object> subnetNode = new HashMap<>();
                Map<String, Object> subnetData = new HashMap<>();
                subnetData.put("id", subnet.subnetId());
                subnetData.put("label", getTagName(subnet.tags(), subnet.subnetId()));
                subnetData.put("type", "Subnet");
                subnetData.put("parent", subnet.availabilityZone());
                subnetNode.put("data", subnetData);
                elements.add(subnetNode);
            });

            // Add Internet Gateways to the VPC
            ec2Client.describeInternetGateways(r -> r.filters(f -> f.name("attachment.vpc-id").values(vpcId)))
                .internetGateways().forEach(igw -> {
                    Map<String, Object> igwNode = new HashMap<>();
                    Map<String, Object> igwData = new HashMap<>();
                    igwData.put("id", igw.internetGatewayId());
                    igwData.put("label", getTagName(igw.tags(), igw.internetGatewayId()));
                    igwData.put("type", "Internet Gateway");
                    igwData.put("parent", vpc.vpcId());
                    igwNode.put("data", igwData);
                    elements.add(igwNode);
                });

            // Add NAT Gateways to their Subnet
            ec2Client.describeNatGateways(r -> r.filter(f -> f.name("vpc-id").values(vpcId)))
                .natGateways().forEach(nat -> {
                    Map<String, Object> natNode = new HashMap<>();
                    Map<String, Object> natData = new HashMap<>();
                    natData.put("id", nat.natGatewayId());
                    natData.put("label", getTagName(nat.tags(), nat.natGatewayId()));
                    natData.put("type", "NAT Gateway");
                    natData.put("parent", nat.subnetId());
                    natNode.put("data", natData);
                    elements.add(natNode);
                });

            // Add Security Groups to the VPC
            DescribeSecurityGroupsRequest sgsRequest = DescribeSecurityGroupsRequest.builder()
                    .filters(f -> f.name("vpc-id").values(vpcId))
                    .build();
            ec2Client.describeSecurityGroups(sgsRequest).securityGroups().forEach(sg -> {
                Map<String, Object> sgNode = new HashMap<>();
                Map<String, Object> sgData = new HashMap<>();
                sgData.put("id", sg.groupId());
                sgData.put("label", sg.groupName());
                sgData.put("type", "Security Group");
                sgData.put("parent", vpc.vpcId());
                sgNode.put("data", sgData);
                elements.add(sgNode);
            });

            // Add Auto Scaling Groups to the VPC
            autoScalingClient.describeAutoScalingGroups().autoScalingGroups().stream()
                .filter(asg -> asg.vpcZoneIdentifier().contains(vpcId))
                .forEach(asg -> {
                    Map<String, Object> asgNode = new HashMap<>();
                    Map<String, Object> asgData = new HashMap<>();
                    asgData.put("id", asg.autoScalingGroupARN());
                    asgData.put("label", asg.autoScalingGroupName());
                    asgData.put("type", "Auto Scaling Group");
                    asgData.put("parent", vpc.vpcId());
                    asgNode.put("data", asgData);
                    elements.add(asgNode);
                    
                    asg.instances().forEach(inst -> {
                        Map<String, Object> edge = new HashMap<>();
                        Map<String, Object> edgeData = new HashMap<>();
                        edgeData.put("id", asg.autoScalingGroupARN() + "-" + inst.instanceId());
                        edgeData.put("source", asg.autoScalingGroupARN());
                        edgeData.put("target", inst.instanceId());
                        edge.put("data", edgeData);
                        elements.add(edge);
                    });
                });

            // Add EC2 Instances to their Subnet and create edges to Security Groups
            DescribeInstancesRequest instancesRequest = DescribeInstancesRequest.builder()
                    .filters(f -> f.name("vpc-id").values(vpcId))
                    .build();
            ec2Client.describeInstances(instancesRequest).reservations().stream()
                .flatMap(r -> r.instances().stream())
                .filter(instance -> instance.subnetId() != null)
                .forEach(instance -> {
                    Map<String, Object> instanceNode = new HashMap<>();
                    Map<String, Object> instanceData = new HashMap<>();
                    instanceData.put("id", instance.instanceId());
                    instanceData.put("label", getTagName(instance.tags(), instance.instanceId()));
                    instanceData.put("type", "EC2 Instance");
                    instanceData.put("parent", instance.subnetId());
                    instanceNode.put("data", instanceData);
                    elements.add(instanceNode);
                    
                    // Add edges to security groups
                    instance.securityGroups().forEach(sg -> {
                        Map<String, Object> edge = new HashMap<>();
                        Map<String, Object> edgeData = new HashMap<>();
                        edgeData.put("id", instance.instanceId() + "-" + sg.groupId());
                        edgeData.put("source", instance.instanceId());
                        edgeData.put("target", sg.groupId());
                        edge.put("data", edgeData);
                        elements.add(edge);
                    });
                });
            
            // Add RDS Instances to their Subnet
            rdsClient.describeDBInstances().dbInstances().stream()
                .filter(db -> db.dbSubnetGroup() != null && vpcId.equals(db.dbSubnetGroup().vpcId()))
                .forEach(db -> {
                    if (!db.dbSubnetGroup().subnets().isEmpty()) {
                        Map<String, Object> dbNode = new HashMap<>();
                        Map<String, Object> dbData = new HashMap<>();
                        dbData.put("id", db.dbInstanceArn());
                        dbData.put("label", db.dbInstanceIdentifier());
                        dbData.put("type", "RDS Instance");
                        dbData.put("parent", db.dbSubnetGroup().subnets().get(0).subnetIdentifier());
                        dbNode.put("data", dbData);
                        elements.add(dbNode);
                    }
                });

        } catch (Exception e) {
            logger.error("Failed to build graph data for VPC {}", vpcId, e);
            throw new RuntimeException("Failed to fetch graph data from AWS", e);
        }

        return elements;
    });
}
}<|MERGE_RESOLUTION|>--- conflicted
+++ resolved
@@ -1473,24 +1473,6 @@
         }
     }
 
-<<<<<<< HEAD
-    @CacheEvict(value = {
-            "cloudlistResources", "wastedResources", "regionStatus", "inventory",
-            "cloudwatchStatus", "securityInsights", "ec2Recs", "costAnomalies",
-            "ebsRecs", "lambdaRecs", "reservationAnalysis", "reservationPurchaseRecs",
-            "billingSummary", "iamResources", "costHistory", "allRecommendations"
-    }, allEntries = true)
-    public void clearAllCaches() {
-        logger.info("All dashboard caches have been evicted.");
-    }
-    @Async("awsTaskExecutor")
-    @Cacheable("vpcList")
-    public CompletableFuture<List<Vpc>> getVpcList() {
-        logger.info("Fetching list of VPCs...");
-        return CompletableFuture.supplyAsync(() -> ec2Client.describeVpcs().vpcs());
-    }
-=======
->>>>>>> 844812d8
 
 @Async("awsTaskExecutor")
 @Cacheable(value = "graphData", key = "#vpcId")
