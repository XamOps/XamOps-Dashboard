package com.xammer.cloud.service;

import com.xammer.cloud.dto.DashboardData;
import com.xammer.cloud.dto.MetricDto;
import com.xammer.cloud.dto.ResourceDto;
import org.slf4j.Logger;
import org.slf4j.LoggerFactory;
import org.springframework.cache.annotation.CacheEvict;
import org.springframework.cache.annotation.Cacheable;
import org.springframework.scheduling.annotation.Async;
import org.springframework.stereotype.Service;
import software.amazon.awssdk.services.autoscaling.AutoScalingClient;
import software.amazon.awssdk.services.cloudwatch.CloudWatchClient;
import software.amazon.awssdk.services.cloudwatch.model.Datapoint;
import software.amazon.awssdk.services.cloudwatch.model.Dimension;
import software.amazon.awssdk.services.cloudwatch.model.GetMetricDataRequest;
import software.amazon.awssdk.services.cloudwatch.model.Metric;
import software.amazon.awssdk.services.cloudwatch.model.MetricDataQuery;
import software.amazon.awssdk.services.cloudwatch.model.MetricDataResult;
import software.amazon.awssdk.services.cloudwatch.model.MetricStat;
import software.amazon.awssdk.services.cloudwatch.model.ScanBy;
import software.amazon.awssdk.services.computeoptimizer.ComputeOptimizerClient;
import software.amazon.awssdk.services.computeoptimizer.model.*;
import software.amazon.awssdk.services.costexplorer.CostExplorerClient;
import software.amazon.awssdk.services.costexplorer.model.*;
import software.amazon.awssdk.services.dynamodb.DynamoDbClient;
import software.amazon.awssdk.services.ec2.Ec2Client;
import software.amazon.awssdk.services.ec2.model.*;
import software.amazon.awssdk.services.ecr.EcrClient;
import software.amazon.awssdk.services.ecs.EcsClient;
import software.amazon.awssdk.services.eks.EksClient;
import software.amazon.awssdk.services.elasticache.ElastiCacheClient;
import software.amazon.awssdk.services.elasticloadbalancingv2.ElasticLoadBalancingV2Client;
import software.amazon.awssdk.services.iam.IamClient;
import software.amazon.awssdk.services.iam.model.NoSuchEntityException;
import software.amazon.awssdk.services.iam.model.PasswordPolicy;
import software.amazon.awssdk.services.iam.model.PolicyScopeType;
import software.amazon.awssdk.services.lambda.LambdaClient;
import software.amazon.awssdk.services.rds.RdsClient;
import software.amazon.awssdk.services.route53.Route53Client;
import software.amazon.awssdk.services.s3.S3Client;

import java.lang.reflect.Method;
import java.time.Instant;
import java.time.LocalDate;
import java.time.ZonedDateTime;
import java.time.format.DateTimeFormatter;
import java.time.temporal.ChronoUnit;
import java.util.ArrayList;
import java.util.Collection;
import java.util.Collections;
import java.util.List;
import java.util.Map;
import java.util.Objects;
import java.util.Set;
import java.util.concurrent.CompletableFuture;
import java.util.concurrent.ExecutionException;
import java.util.stream.Collectors;
import java.util.stream.IntStream;
import java.util.stream.Stream;

@Service
public class AwsDataService {

    private static final Logger logger = LoggerFactory.getLogger(AwsDataService.class);

    private final Ec2Client ec2Client;
    private final IamClient iamClient;
    private final EcsClient ecsClient;
    private final EksClient eksClient;
    private final LambdaClient lambdaClient;
    private final CloudWatchClient cloudWatchClient;
    private final CostExplorerClient costExplorerClient;
    private final ComputeOptimizerClient computeOptimizerClient;
    private final PricingService pricingService;
    private final RdsClient rdsClient;
    private final S3Client s3Client;
    private final ElasticLoadBalancingV2Client elbv2Client;
    private final AutoScalingClient autoScalingClient;
    private final ElastiCacheClient elastiCacheClient;
    private final DynamoDbClient dynamoDbClient;
    private final EcrClient ecrClient;
    private final Route53Client route53Client;

    private static final Set<String> SUSTAINABLE_REGIONS = Set.of("us-east-1", "us-west-2", "eu-west-1", "eu-central-1", "ca-central-1");

    private static final Map<String, double[]> REGION_GEO = Map.ofEntries(
            Map.entry("us-east-1", new double[]{38.8951, -77.0364}),
            Map.entry("us-east-2", new double[]{40.0, -83.0}),
            Map.entry("us-west-1", new double[]{37.3541, -121.9552}),
            Map.entry("us-west-2", new double[]{45.5231, -122.6765}),
            Map.entry("ca-central-1", new double[]{45.4112, -75.6984}),
            Map.entry("eu-west-1", new double[]{53.3498, -6.2603}),
            Map.entry("eu-west-2", new double[]{51.5074, -0.1278}),
            Map.entry("eu-west-3", new double[]{48.8566, 2.3522}),
            Map.entry("eu-central-1", new double[]{50.1109, 8.6821}),
            Map.entry("eu-north-1", new double[]{59.3293, 18.0686}),
            Map.entry("ap-southeast-1", new double[]{1.3521, 103.8198}),
            Map.entry("ap-southeast-2", new double[]{-33.8688, 151.2093}),
            Map.entry("ap-northeast-1", new double[]{35.6895, 139.6917}),
            Map.entry("ap-northeast-2", new double[]{37.5665, 126.9780}),
            Map.entry("ap-northeast-3", new double[]{34.6937, 135.5023}),
            Map.entry("ap-south-1", new double[]{19.0760, 72.8777}),
            Map.entry("sa-east-1", new double[]{-23.5505, -46.6333})
    );

    public AwsDataService(Ec2Client ec2, IamClient iam, EcsClient ecs, EksClient eks, LambdaClient lambda,
                          CloudWatchClient cw, CostExplorerClient ce, ComputeOptimizerClient co,
                          PricingService pricingService, RdsClient rdsClient, S3Client s3Client,
                          ElasticLoadBalancingV2Client elbv2Client, AutoScalingClient autoScalingClient,
                          ElastiCacheClient elastiCacheClient, DynamoDbClient dynamoDbClient, EcrClient ecrClient, Route53Client route53Client) {
        this.ec2Client = ec2; this.iamClient = iam; this.ecsClient = ecs; this.eksClient = eks; this.lambdaClient = lambda; this.cloudWatchClient = cw; this.costExplorerClient = ce;
        this.computeOptimizerClient = co;
        this.pricingService = pricingService;
        this.rdsClient = rdsClient;
        this.s3Client = s3Client;
        this.elbv2Client = elbv2Client;
        this.autoScalingClient = autoScalingClient;
        this.elastiCacheClient = elastiCacheClient;
        this.dynamoDbClient = dynamoDbClient;
        this.ecrClient = ecrClient;
        this.route53Client = route53Client;
    }

    public DashboardData getDashboardData() throws ExecutionException, InterruptedException {
        logger.info("--- LAUNCHING ASYNC DATA FETCH FROM AWS ---");

        CompletableFuture<List<DashboardData.RegionStatus>> regionStatusFuture = getRegionStatusForAccount();
        CompletableFuture<DashboardData.ResourceInventory> inventoryFuture = getResourceInventory();
        CompletableFuture<DashboardData.CloudWatchStatus> cwStatusFuture = getCloudWatchStatus();
        CompletableFuture<List<DashboardData.SecurityInsight>> insightsFuture = getSecurityInsights();
        CompletableFuture<DashboardData.CostHistory> costHistoryFuture = getCostHistory();
        CompletableFuture<List<DashboardData.BillingSummary>> billingFuture = getBillingSummary();
        CompletableFuture<DashboardData.IamResources> iamFuture = getIamResources();
        CompletableFuture<DashboardData.SavingsSummary> savingsFuture = getSavingsSummary();
        CompletableFuture<List<DashboardData.OptimizationRecommendation>> ec2RecsFuture = getEc2InstanceRecommendations();
        CompletableFuture<List<DashboardData.CostAnomaly>> anomaliesFuture = getCostAnomalies();
        CompletableFuture<List<DashboardData.OptimizationRecommendation>> ebsRecsFuture = getEbsVolumeRecommendations();
        CompletableFuture<List<DashboardData.OptimizationRecommendation>> lambdaRecsFuture = getLambdaFunctionRecommendations();
        CompletableFuture<DashboardData.ReservationAnalysis> reservationFuture = getReservationAnalysis();
        CompletableFuture<List<DashboardData.ReservationPurchaseRecommendation>> reservationPurchaseFuture = getReservationPurchaseRecommendations();

        CompletableFuture.allOf(regionStatusFuture, inventoryFuture, cwStatusFuture, insightsFuture,
                costHistoryFuture, billingFuture, iamFuture, savingsFuture,
                ec2RecsFuture, anomaliesFuture, ebsRecsFuture,
                lambdaRecsFuture, reservationFuture, reservationPurchaseFuture).join();

        logger.info("--- ALL ASYNC DATA FETCHES COMPLETE ---");

        List<DashboardData.OptimizationRecommendation> ec2Recs = ec2RecsFuture.get();
        List<DashboardData.OptimizationRecommendation> ebsRecs = ebsRecsFuture.get();
        List<DashboardData.OptimizationRecommendation> lambdaRecs = lambdaRecsFuture.get();
        List<DashboardData.CostAnomaly> anomalies = anomaliesFuture.get();

        DashboardData.OptimizationSummary optimizationSummary = getOptimizationSummary(ec2Recs, ebsRecs, lambdaRecs, anomalies);

        DashboardData data = new DashboardData();
        DashboardData.Account mainAccount = new DashboardData.Account(
                "123456789012", "MachaDalo",
                regionStatusFuture.get(), inventoryFuture.get(), cwStatusFuture.get(), insightsFuture.get(),
                costHistoryFuture.get(), billingFuture.get(), iamFuture.get(), savingsFuture.get(),
                ec2Recs, anomalies, ebsRecs,
                lambdaRecs, reservationFuture.get(), reservationPurchaseFuture.get(),
                optimizationSummary,
                null
        );

        data.setAvailableAccounts(List.of(mainAccount, new DashboardData.Account("987654321098", "Xammer", new ArrayList<>(), null, null, null, null, null, null, null, null, null, null, null, null, null, null, null)));
        data.setSelectedAccount(mainAccount);
        return data;
    }

<<<<<<< HEAD
=======
    @Async("awsTaskExecutor")
    @Cacheable("allRecommendations")
    public CompletableFuture<List<DashboardData.OptimizationRecommendation>> getAllOptimizationRecommendations() {
        logger.info("Fetching all optimization recommendations (EC2, EBS, Lambda)...");

        CompletableFuture<List<DashboardData.OptimizationRecommendation>> ec2RecsFuture = getEc2InstanceRecommendations();
        CompletableFuture<List<DashboardData.OptimizationRecommendation>> ebsRecsFuture = getEbsVolumeRecommendations();
        CompletableFuture<List<DashboardData.OptimizationRecommendation>> lambdaRecsFuture = getLambdaFunctionRecommendations();

        return CompletableFuture.allOf(ec2RecsFuture, ebsRecsFuture, lambdaRecsFuture)
            .thenApply(v -> Stream.of(ec2RecsFuture.join(), ebsRecsFuture.join(), lambdaRecsFuture.join())
                .flatMap(List::stream)
                .collect(Collectors.toList()));
    }
    
    @Async("awsTaskExecutor")
    @Cacheable("regionStatus")
    public CompletableFuture<List<DashboardData.RegionStatus>> getRegionStatusForAccount() {
        logger.info("Fetching status for active regions (regions with running EC2 instances)...");
        try {
            return CompletableFuture.completedFuture(ec2Client.describeRegions().regions().stream()
                .filter(region -> {
                    if (!REGION_GEO.containsKey(region.regionName()) || "not-opted-in".equals(region.optInStatus())) {
                        return false;
                    }
                    try {
                        Ec2Client regionClient = Ec2Client.builder().region(software.amazon.awssdk.regions.Region.of(region.regionName())).build();
                        software.amazon.awssdk.services.ec2.model.Filter runningFilter = software.amazon.awssdk.services.ec2.model.Filter.builder()
                                .name("instance-state-name")
                                .values("running")
                                .build();
                        DescribeInstancesRequest request = DescribeInstancesRequest.builder()
                                .filters(runningFilter)
                                .build();
                        return regionClient.describeInstances(request).hasReservations();
                    } catch (Exception e) {
                        logger.warn("Could not perform active check for region {}: {}", region.regionName(), e.getMessage());
                        return false;
                    }
                })
                .map(this::mapRegionToStatus)
                .collect(Collectors.toList()));
        } catch (Exception e) {
            logger.error("Could not fetch EC2 regions.", e);
            return CompletableFuture.completedFuture(new ArrayList<>());
        }
    }

    private DashboardData.RegionStatus mapRegionToStatus(Region region) {
        double[] coords = REGION_GEO.get(region.regionName());
        String status = "ACTIVE";

        if (SUSTAINABLE_REGIONS.contains(region.regionName())) {
            status = "SUSTAINABLE";
        }

        return new DashboardData.RegionStatus(region.regionName(), region.regionName(), status, coords[0], coords[1]);
    }
>>>>>>> 47cead61

    @Async("awsTaskExecutor")
    @Cacheable("cloudlistResources")
    public CompletableFuture<List<ResourceDto>> getAllResources() {
        logger.info("Fetching all resources for Cloudlist...");

        List<CompletableFuture<List<ResourceDto>>> resourceFutures = List.of(
            fetchEc2InstancesForCloudlist(),
            fetchEbsVolumesForCloudlist(),
            fetchRdsInstancesForCloudlist(),
            fetchLambdaFunctionsForCloudlist(),
            fetchVpcsForCloudlist(),
            fetchSecurityGroupsForCloudlist(),
            fetchS3BucketsForCloudlist(),
            fetchLoadBalancersForCloudlist(),
            fetchAutoScalingGroupsForCloudlist(),
            fetchElastiCacheClustersForCloudlist(),
            fetchDynamoDbTablesForCloudlist(),
            fetchEcrRepositoriesForCloudlist(),
            fetchRoute53HostedZonesForCloudlist()
        );

        return CompletableFuture.allOf(resourceFutures.toArray(new CompletableFuture[0]))
            .thenApply(v -> resourceFutures.stream()
                .map(future -> future.getNow(Collections.emptyList()))
                .flatMap(Collection::stream)
                .collect(Collectors.toList())
            );
    }

    private CompletableFuture<List<ResourceDto>> fetchEc2InstancesForCloudlist() {
        return CompletableFuture.supplyAsync(() -> {
            try {
                logger.info("Cloudlist: Fetching EC2 Instances...");
                return ec2Client.describeInstances().reservations().stream()
                    .flatMap(r -> r.instances().stream())
                    .map(i -> new ResourceDto(
                        i.instanceId(),
                        getTagName(i.tags(), "N/A"),
                        "EC2 Instance",
                        i.placement().availabilityZone().replaceAll(".$", ""),
                        i.state().nameAsString(),
                        i.launchTime(),
                        Map.of(
                            "Type", i.instanceTypeAsString(),
                            "Image ID", i.imageId(),
                            "VPC ID", i.vpcId(),
                            "Private IP", i.privateIpAddress()
                        )
                    ))
                    .collect(Collectors.toList());
            } catch (Exception e) {
                logger.error("Cloudlist sub-task failed: EC2 instances.", e);
                return Collections.emptyList();
            }
        });
    }

    private CompletableFuture<List<ResourceDto>> fetchEbsVolumesForCloudlist() {
        return CompletableFuture.supplyAsync(() -> {
             try {
                logger.info("Cloudlist: Fetching EBS Volumes...");
                return ec2Client.describeVolumes().volumes().stream()
                    .map(v -> new ResourceDto(
                        v.volumeId(),
                        getTagName(v.tags(), "N/A"),
                        "EBS Volume",
                        v.availabilityZone().replaceAll(".$", ""),
                        v.stateAsString(),
                        v.createTime(),
                        Map.of(
                            "Size", v.size() + " GiB",
                            "Type", v.volumeTypeAsString(),
                            "Attached to", v.attachments().isEmpty() ? "N/A" : v.attachments().get(0).instanceId()
                        )
                    ))
                    .collect(Collectors.toList());
            } catch (Exception e) {
                logger.error("Cloudlist sub-task failed: EBS volumes. Error: {}", e.getMessage());
                return Collections.emptyList();
            }
        });
    }

    private CompletableFuture<List<ResourceDto>> fetchRdsInstancesForCloudlist() {
        return CompletableFuture.supplyAsync(() -> {
            try {
                logger.info("Cloudlist: Fetching RDS Instances...");
                return rdsClient.describeDBInstances().dbInstances().stream()
                    .map(i -> new ResourceDto(
                        i.dbInstanceIdentifier(),
                        i.dbInstanceIdentifier(),
                        "RDS Instance",
                        i.availabilityZone().replaceAll(".$", ""),
                        i.dbInstanceStatus(),
                        i.instanceCreateTime(),
                        Map.of(
                            "Engine", i.engine() + " " + i.engineVersion(),
                            "Class", i.dbInstanceClass(),
                            "Multi-AZ", i.multiAZ().toString()
                        )
                    ))
                    .collect(Collectors.toList());
            } catch (Exception e) {
                logger.error("Cloudlist sub-task failed: RDS Instances.", e);
                return Collections.emptyList();
            }
        });
    }

    private CompletableFuture<List<ResourceDto>> fetchLambdaFunctionsForCloudlist() {
        return CompletableFuture.supplyAsync(() -> {
            try {
                logger.info("Cloudlist: Fetching Lambda Functions...");
                return lambdaClient.listFunctions().functions().stream()
                    .map(f -> {
                        DateTimeFormatter formatter = DateTimeFormatter.ofPattern("yyyy-MM-dd'T'HH:mm:ss.SSSZ");
                        Instant lastModified = ZonedDateTime.parse(f.lastModified(), formatter).toInstant();

                        return new ResourceDto(
                            f.functionName(),
                            f.functionName(),
                            "Lambda Function",
                            "Global",
                            "Active",
                            lastModified,
                            Map.of(
                                "Runtime", f.runtimeAsString(),
                                "Memory", f.memorySize() + " MB",
                                "Timeout", f.timeout() + "s"
                            )
                        );
                    })
                    .collect(Collectors.toList());
            } catch (Exception e) {
                logger.error("Cloudlist sub-task failed: Lambda Functions.", e);
                return Collections.emptyList();
            }
        });
    }

   private CompletableFuture<List<ResourceDto>> fetchVpcsForCloudlist() {
        return CompletableFuture.supplyAsync(() -> {
            try {
                logger.info("Cloudlist: Fetching VPCs...");
                return ec2Client.describeVpcs().vpcs().stream()
                    .map(v -> new ResourceDto(
                        v.vpcId(),
                        getTagName(v.tags(), v.vpcId()),
                        "VPC",
                        "Regional",
                        v.stateAsString(),
                        null,
                        Map.of(
                            "CIDR Block", v.cidrBlock(),
                            "Is Default", v.isDefault().toString()
                        )
                    ))
                    .collect(Collectors.toList());
            } catch (Exception e) {
                logger.error("Cloudlist sub-task failed: VPCs. Error: {}", e.getMessage());
                return Collections.emptyList();
            }
        });
    }

    private CompletableFuture<List<ResourceDto>> fetchSecurityGroupsForCloudlist() {
        return CompletableFuture.supplyAsync(() -> {
            try {
                logger.info("Cloudlist: Fetching Security Groups...");
                return ec2Client.describeSecurityGroups().securityGroups().stream()
                    .map(sg -> new ResourceDto(
                        sg.groupId(),
                        sg.groupName(),
                        "Security Group",
                        "Regional",
                        "Available",
                        null,
                        Map.of(
                            "VPC ID", sg.vpcId(),
                            "Inbound Rules", String.valueOf(sg.ipPermissions().size()),
                            "Outbound Rules", String.valueOf(sg.ipPermissionsEgress().size())
                        )
                    ))
                    .collect(Collectors.toList());
            } catch (Exception e) {
                logger.error("Cloudlist sub-task failed: Security Groups. Error: {}", e.getMessage());
                return Collections.emptyList();
            }
        });
    }

    private CompletableFuture<List<ResourceDto>> fetchS3BucketsForCloudlist() {
        return CompletableFuture.supplyAsync(() -> {
            try {
                logger.info("Cloudlist: Fetching S3 Buckets...");
                return s3Client.listBuckets().buckets().stream()
                    .map(b -> new ResourceDto(
                        b.name(), b.name(), "S3 Bucket", "Global", "Available", b.creationDate(), Collections.emptyMap()
                    ))
                    .collect(Collectors.toList());
            } catch (Exception e) {
                logger.error("Cloudlist sub-task failed: S3 Buckets.", e);
                return Collections.emptyList();
            }
        });
    }

    private CompletableFuture<List<ResourceDto>> fetchLoadBalancersForCloudlist() {
        return CompletableFuture.supplyAsync(() -> {
            try {
                logger.info("Cloudlist: Fetching Load Balancers...");
                return elbv2Client.describeLoadBalancers().loadBalancers().stream()
                    .map(lb -> new ResourceDto(
                        lb.loadBalancerName(),
                        lb.loadBalancerName(),
                        "Load Balancer",
                        lb.availabilityZones().get(0).zoneName().replaceAll(".$",""),
                        lb.state().codeAsString(),
                        lb.createdTime(),
                        Map.of(
                           "Type", lb.typeAsString(),
                           "Scheme", lb.schemeAsString(),
                           "VPC ID", lb.vpcId()
                        )
                    ))
                    .collect(Collectors.toList());
            } catch (Exception e) {
                logger.error("Cloudlist sub-task failed: Load Balancers.", e);
                return Collections.emptyList();
            }
        });
    }

    private CompletableFuture<List<ResourceDto>> fetchAutoScalingGroupsForCloudlist() {
        return CompletableFuture.supplyAsync(() -> {
            try {
                logger.info("Cloudlist: Fetching Auto Scaling Groups...");
                return autoScalingClient.describeAutoScalingGroups().autoScalingGroups().stream()
                    .map(asg -> new ResourceDto(
                        asg.autoScalingGroupName(),
                        asg.autoScalingGroupName(),
                        "Auto Scaling Group",
                        asg.availabilityZones().get(0).replaceAll(".$",""),
                        "Active",
                        asg.createdTime(),
                        Map.of(
                           "Desired", asg.desiredCapacity().toString(),
                           "Min", asg.minSize().toString(),
                           "Max", asg.maxSize().toString()
                        )
                    ))
                    .collect(Collectors.toList());
            } catch (Exception e) {
                logger.error("Cloudlist sub-task failed: Auto Scaling Groups.", e);
                return Collections.emptyList();
            }
        });
    }

    private CompletableFuture<List<ResourceDto>> fetchElastiCacheClustersForCloudlist() {
        return CompletableFuture.supplyAsync(() -> {
            try {
                logger.info("Cloudlist: Fetching ElastiCache Clusters...");
                return elastiCacheClient.describeCacheClusters().cacheClusters().stream()
                    .map(c -> new ResourceDto(
                        c.cacheClusterId(),
                        c.cacheClusterId(),
                        "ElastiCache Cluster",
                        c.preferredAvailabilityZone().replaceAll(".$",""),
                        c.cacheClusterStatus(),
                        c.cacheClusterCreateTime(),
                        Map.of(
                           "Engine", c.engine() + " " + c.engineVersion(),
                           "NodeType", c.cacheNodeType(),
                           "Nodes", c.numCacheNodes().toString()
                        )
                    ))
                    .collect(Collectors.toList());
            } catch (Exception e) {
                logger.error("Cloudlist sub-task failed: ElastiCache Clusters.", e);
                return Collections.emptyList();
            }
        });
    }

    private CompletableFuture<List<ResourceDto>> fetchDynamoDbTablesForCloudlist() {
        return CompletableFuture.supplyAsync(() -> {
            try {
                logger.info("Cloudlist: Fetching DynamoDB Tables...");
                return dynamoDbClient.listTables().tableNames().stream()
                    .map(tableName -> {
                        var tableDesc = dynamoDbClient.describeTable(b -> b.tableName(tableName)).table();
                        return new ResourceDto(
                            tableName, tableName, "DynamoDB Table", "Regional",
                            tableDesc.tableStatusAsString(), tableDesc.creationDateTime(),
                            Map.of(
                                "Items", tableDesc.itemCount().toString(),
                                "Size (Bytes)", tableDesc.tableSizeBytes().toString()
                            )
                        );
                    })
                    .collect(Collectors.toList());
            } catch (Exception e) {
                logger.error("Cloudlist sub-task failed: DynamoDB Tables.", e);
                return Collections.emptyList();
            }
        });
    }

    private CompletableFuture<List<ResourceDto>> fetchEcrRepositoriesForCloudlist() {
        return CompletableFuture.supplyAsync(() -> {
            try {
                logger.info("Cloudlist: Fetching ECR Repositories...");
                return ecrClient.describeRepositories().repositories().stream()
                    .map(r -> new ResourceDto(
                        r.repositoryName(),
                        r.repositoryName(),
                        "ECR Repository",
                        "Regional",
                        "Available",
                        r.createdAt(),
                        Map.of("URI", r.repositoryUri())
                    ))
                    .collect(Collectors.toList());
            } catch (Exception e) {
                logger.error("Cloudlist sub-task failed: ECR Repositories.", e);
                return Collections.emptyList();
            }
        });
    }

    private CompletableFuture<List<ResourceDto>> fetchRoute53HostedZonesForCloudlist() {
        return CompletableFuture.supplyAsync(() -> {
            try {
                logger.info("Cloudlist: Fetching Route 53 Hosted Zones...");
                return route53Client.listHostedZones().hostedZones().stream()
                    .map(z -> new ResourceDto(
                        z.id(),
                        z.name(),
                        "Route 53 Zone",
                        "Global",
                        "Available",
                        null,
                        Map.of(
                           "Type", z.config().privateZone() ? "Private" : "Public",
                           "Record Count", z.resourceRecordSetCount().toString()
                        )
                    ))
                    .collect(Collectors.toList());
            } catch (Exception e) {
                logger.error("Cloudlist sub-task failed: Route 53 Hosted Zones.", e);
                return Collections.emptyList();
            }
        });
    }

    public Map<String, List<MetricDto>> getEc2InstanceMetrics(String instanceId) {
        logger.info("Fetching CloudWatch metrics for instance: {}", instanceId);
        try {
            GetMetricDataRequest cpuRequest = buildMetricDataRequest(instanceId, "CPUUtilization", "AWS/EC2");
            MetricDataResult cpuResult = cloudWatchClient.getMetricData(cpuRequest).metricDataResults().get(0);
            List<MetricDto> cpuDatapoints = buildMetricDtos(cpuResult);

            GetMetricDataRequest networkInRequest = buildMetricDataRequest(instanceId, "NetworkIn", "AWS/EC2");
            MetricDataResult networkInResult = cloudWatchClient.getMetricData(networkInRequest).metricDataResults().get(0);
            List<MetricDto> networkInDatapoints = buildMetricDtos(networkInResult);

            return Map.of(
                "CPUUtilization", cpuDatapoints,
                "NetworkIn", networkInDatapoints
            );

        } catch (Exception e) {
            logger.error("Failed to fetch metrics for instance {}", instanceId, e);
            return Collections.emptyMap();
        }
    }
<<<<<<< HEAD
     private List<MetricDto> buildMetricDtos(MetricDataResult result) {
=======

    private List<MetricDto> buildMetricDtos(MetricDataResult result) {
>>>>>>> 47cead61
        List<Instant> timestamps = result.timestamps();
        List<Double> values = result.values();

        if (timestamps == null || values == null || timestamps.size() != values.size()) {
            return Collections.emptyList();
        }

        return IntStream.range(0, timestamps.size())
                .mapToObj(i -> new MetricDto(timestamps.get(i), values.get(i)))
                .collect(Collectors.toList());
    }

    private GetMetricDataRequest buildMetricDataRequest(String instanceId, String metricName, String namespace) {
        Metric metric = Metric.builder()
                .namespace(namespace)
                .metricName(metricName)
                .dimensions(Dimension.builder().name("InstanceId").value(instanceId).build())
                .build();

        MetricStat metricStat = MetricStat.builder()
                .metric(metric)
                .period(86400)
                .stat("Average")
                .build();

        MetricDataQuery metricDataQuery = MetricDataQuery.builder()
                .id(metricName.toLowerCase().replace(" ", ""))
                .metricStat(metricStat)
                .returnData(true)
                .build();

        return GetMetricDataRequest.builder()
                .startTime(Instant.now().minus(30, ChronoUnit.DAYS))
                .endTime(Instant.now())
                .metricDataQueries(metricDataQuery)
                .scanBy(ScanBy.TIMESTAMP_DESCENDING)
                .build();
    }

    @Async("awsTaskExecutor")
    @Cacheable("wastedResources")
    public CompletableFuture<List<DashboardData.WastedResource>> getWastedResources() {
        logger.info("Fetching wasted resources...");
        List<DashboardData.WastedResource> wasted = new ArrayList<>();
        wasted.addAll(findUnattachedEbsVolumes());
        wasted.addAll(findUnusedElasticIps());
        wasted.addAll(findOldSnapshots());
        wasted.addAll(findDeregisteredAmis());
        wasted.addAll(findIdleRdsInstances());
        wasted.addAll(findIdleLoadBalancers());
        wasted.addAll(findUnusedSecurityGroups());
        wasted.addAll(findIdleEc2Instances());
        wasted.addAll(findUnattachedEnis());
        logger.info("... found {} wasted resources.", wasted.size());
        return CompletableFuture.completedFuture(wasted);
    }

    @Async("awsTaskExecutor")
    @Cacheable("inventory")
    public CompletableFuture<DashboardData.ResourceInventory> getResourceInventory() {
        logger.info("Fetching resource inventory...");
        int vpc=0, ecs=0, ec2=0, k8s=0, lambdas=0, ebs=0, images=0, snapshots=0;
        try { vpc = ec2Client.describeVpcs().vpcs().size(); } catch (Exception e) { logger.error("Inv check fail: VPCs", e); }
        try { ecs = ecsClient.listClusters().clusterArns().size(); } catch (Exception e) { logger.error("Inv check fail: ECS", e); }
        try { ec2 = ec2Client.describeInstances().reservations().stream().mapToInt(r -> r.instances().size()).sum(); } catch (Exception e) { logger.error("Inv check fail: EC2", e); }
        try { k8s = eksClient.listClusters().clusters().size(); } catch (Exception e) { logger.error("Inv check fail: EKS", e); }
        try { lambdas = lambdaClient.listFunctions().functions().size(); } catch (Exception e) { logger.error("Inv check fail: Lambda", e); }
        try { ebs = ec2Client.describeVolumes().volumes().size(); } catch (Exception e) { logger.error("Inv check fail: EBS", e); }
        try { images = ec2Client.describeImages(r -> r.owners("self")).images().size(); } catch (Exception e) { logger.error("Inv check fail: Images", e); }
        try { snapshots = ec2Client.describeSnapshots(r -> r.ownerIds("self")).snapshots().size(); } catch (Exception e) { logger.error("Inv check fail: Snapshots", e); }
        return CompletableFuture.completedFuture(new DashboardData.ResourceInventory(vpc, ecs, ec2, k8s, lambdas, ebs, images, snapshots));
    }

    @Async("awsTaskExecutor")
    @Cacheable("cloudwatchStatus")
    public CompletableFuture<DashboardData.CloudWatchStatus> getCloudWatchStatus() {
        logger.info("Fetching CloudWatch status...");
        try {
            List<software.amazon.awssdk.services.cloudwatch.model.MetricAlarm> alarms = cloudWatchClient.describeAlarms().metricAlarms();
            long ok = alarms.stream().filter(a -> a.stateValueAsString().equals("OK")).count();
            long alarm = alarms.stream().filter(a -> a.stateValueAsString().equals("ALARM")).count();
            long insufficient = alarms.stream().filter(a -> a.stateValueAsString().equals("INSUFFICIENT_DATA")).count();
            return CompletableFuture.completedFuture(new DashboardData.CloudWatchStatus(ok, alarm, insufficient));
        } catch (Exception e) { logger.error("Could not fetch CloudWatch alarms.", e); return CompletableFuture.completedFuture(new DashboardData.CloudWatchStatus(0,0,0)); }
    }

    @Async("awsTaskExecutor")
    @Cacheable("securityInsights")
    public CompletableFuture<List<DashboardData.SecurityInsight>> getSecurityInsights() {
        logger.info("Fetching security insights...");
        List<DashboardData.SecurityInsight> insights = new ArrayList<>();
        try {
            int oldKeyCount = (int) iamClient.listUsers().users().stream().flatMap(u -> iamClient.listAccessKeys(r -> r.userName(u.userName())).accessKeyMetadata().stream()).filter(k -> k.createDate().isBefore(Instant.now().minus(90, ChronoUnit.DAYS))).count();
            if (oldKeyCount > 0) insights.add(new DashboardData.SecurityInsight("IAM user access key is too old", "", "SECURITY", oldKeyCount));
        } catch (Exception e) { logger.error("Could not fetch IAM key age.", e); }
        try {
            PasswordPolicy policy = iamClient.getAccountPasswordPolicy().passwordPolicy();
            if (policy.minimumPasswordLength() < 14) insights.add(new DashboardData.SecurityInsight("Password policy is too weak", "Min length is " + policy.minimumPasswordLength(), "SECURITY", 1));
        } catch (NoSuchEntityException e) { insights.add(new DashboardData.SecurityInsight("Account password policy not set", "", "SECURITY", 1)); }
        catch (Exception e) { logger.error("Could not fetch password policy.", e); }
        return CompletableFuture.completedFuture(insights);
    }

    @Async("awsTaskExecutor")
    @Cacheable("ec2Recs")
    public CompletableFuture<List<DashboardData.OptimizationRecommendation>> getEc2InstanceRecommendations() {
        logger.info("Fetching EC2 recommendations...");
        try {
            GetEc2InstanceRecommendationsRequest request = GetEc2InstanceRecommendationsRequest.builder().build();
            List<InstanceRecommendation> recommendations = computeOptimizerClient.getEC2InstanceRecommendations(request).instanceRecommendations();
            return CompletableFuture.completedFuture(recommendations.stream()
                .filter(r -> r.finding() != null && !r.finding().toString().equals("OPTIMIZED") && r.recommendationOptions() != null && !r.recommendationOptions().isEmpty())
                .map(r -> new DashboardData.OptimizationRecommendation("EC2", r.instanceArn().split("/")[1], r.currentInstanceType(), r.recommendationOptions().get(0).instanceType(), r.recommendationOptions().get(0).savingsOpportunity() != null && r.recommendationOptions().get(0).savingsOpportunity().estimatedMonthlySavings() != null && r.recommendationOptions().get(0).savingsOpportunity().estimatedMonthlySavings().value() != null ? r.recommendationOptions().get(0).savingsOpportunity().estimatedMonthlySavings().value() : 0.0, r.findingReasonCodes().stream().map(Object::toString).collect(Collectors.joining(", "))))
                .collect(Collectors.toList()));
        } catch (Exception e) {
            logger.error("Could not fetch EC2 instance recommendations.", e);
            return CompletableFuture.completedFuture(Collections.emptyList());
        }
    }

    @Async("awsTaskExecutor")
    @Cacheable("costAnomalies")
    public CompletableFuture<List<DashboardData.CostAnomaly>> getCostAnomalies() {
        logger.info("Fetching cost anomalies...");
        try {
            AnomalyDateInterval dateInterval = AnomalyDateInterval.builder().startDate(LocalDate.now().minusDays(60).toString()).endDate(LocalDate.now().toString()).build();
            GetAnomaliesRequest request = GetAnomaliesRequest.builder().dateInterval(dateInterval).build();
            List<Anomaly> anomalies = costExplorerClient.getAnomalies(request).anomalies();
            return CompletableFuture.completedFuture(anomalies.stream()
                .map(a -> new DashboardData.CostAnomaly(a.anomalyId(), getServiceNameFromAnomaly(a), a.impact().totalImpact(), LocalDate.parse(a.anomalyStartDate()), a.anomalyEndDate() != null ? LocalDate.parse(a.anomalyEndDate()) : LocalDate.now()))
                .collect(Collectors.toList()));
        } catch (Exception e) {
            logger.error("Could not fetch Cost Anomalies.", e);
            return CompletableFuture.completedFuture(Collections.emptyList());
        }
    }

    @Async("awsTaskExecutor")
    @Cacheable("ebsRecs")
    public CompletableFuture<List<DashboardData.OptimizationRecommendation>> getEbsVolumeRecommendations() {
        logger.info("Fetching EBS recommendations...");
        try {
            GetEbsVolumeRecommendationsRequest request = GetEbsVolumeRecommendationsRequest.builder().build();
            List<VolumeRecommendation> recommendations = computeOptimizerClient.getEBSVolumeRecommendations(request).volumeRecommendations();
            return CompletableFuture.completedFuture(recommendations.stream()
                .filter(r -> r.finding() != null && !r.finding().toString().equals("OPTIMIZED") && r.volumeRecommendationOptions() != null && !r.volumeRecommendationOptions().isEmpty())
                .map(r -> {
                    VolumeRecommendationOption opt = r.volumeRecommendationOptions().get(0);
                    return new DashboardData.OptimizationRecommendation("EBS", r.volumeArn().split("/")[1], r.currentConfiguration().volumeType() + " - " + r.currentConfiguration().volumeSize() + "GiB", opt.configuration().volumeType() + " - " + opt.configuration().volumeSize() + "GiB", opt.savingsOpportunity() != null && opt.savingsOpportunity().estimatedMonthlySavings() != null ? opt.savingsOpportunity().estimatedMonthlySavings().value() : 0.0, r.finding().toString());
                })
                .collect(Collectors.toList()));
        } catch (Exception e) {
            logger.error("Could not fetch EBS volume recommendations.", e);
            return CompletableFuture.completedFuture(Collections.emptyList());
        }
    }

    @Async("awsTaskExecutor")
    @Cacheable("lambdaRecs")
    public CompletableFuture<List<DashboardData.OptimizationRecommendation>> getLambdaFunctionRecommendations() {
        logger.info("Fetching Lambda recommendations...");
        try {
            GetLambdaFunctionRecommendationsRequest request = GetLambdaFunctionRecommendationsRequest.builder().build();
            List<LambdaFunctionRecommendation> recommendations = computeOptimizerClient.getLambdaFunctionRecommendations(request).lambdaFunctionRecommendations();
            return CompletableFuture.completedFuture(recommendations.stream()
                .filter(r -> r.finding() != null && !r.finding().toString().equals("OPTIMIZED") && r.memorySizeRecommendationOptions() != null && !r.memorySizeRecommendationOptions().isEmpty())
                .map(r -> {
                    LambdaFunctionMemoryRecommendationOption opt = r.memorySizeRecommendationOptions().get(0);
                    return new DashboardData.OptimizationRecommendation("Lambda", r.functionArn().substring(r.functionArn().lastIndexOf(':') + 1), r.currentMemorySize() + " MB", opt.memorySize() + " MB", opt.savingsOpportunity() != null && opt.savingsOpportunity().estimatedMonthlySavings() != null ? opt.savingsOpportunity().estimatedMonthlySavings().value() : 0.0, r.findingReasonCodes().stream().map(Object::toString).collect(Collectors.joining(", ")));
                })
                .collect(Collectors.toList()));
        } catch (Exception e) {
            logger.error("Could not fetch Lambda function recommendations.", e);
            return CompletableFuture.completedFuture(Collections.emptyList());
        }
    }

    @Async("awsTaskExecutor")
    @Cacheable("reservationAnalysis")
    public CompletableFuture<DashboardData.ReservationAnalysis> getReservationAnalysis() {
        logger.info("Fetching reservation analysis...");
        try {
            String today = LocalDate.now().toString();
            String thirtyDaysAgo = LocalDate.now().minusDays(30).toString();
            DateInterval last30Days = DateInterval.builder().start(thirtyDaysAgo).end(today).build();
            GetReservationUtilizationRequest utilRequest = GetReservationUtilizationRequest.builder().timePeriod(last30Days).build();
            List<UtilizationByTime> utilizations = costExplorerClient.getReservationUtilization(utilRequest).utilizationsByTime();
            GetReservationCoverageRequest covRequest = GetReservationCoverageRequest.builder().timePeriod(last30Days).build();
            List<CoverageByTime> coverages = costExplorerClient.getReservationCoverage(covRequest).coveragesByTime();
            double utilizationPercentage = utilizations.isEmpty() || utilizations.get(0).total() == null ? 0.0 : Double.parseDouble(utilizations.get(0).total().utilizationPercentage());
            double coveragePercentage = coverages.isEmpty() || coverages.get(0).total() == null ? 0.0 : Double.parseDouble(coverages.get(0).total().coverageHours().coverageHoursPercentage());
            return CompletableFuture.completedFuture(new DashboardData.ReservationAnalysis(utilizationPercentage, coveragePercentage));
        } catch (Exception e) {
            logger.error("Could not fetch reservation analysis data.", e);
            return CompletableFuture.completedFuture(new DashboardData.ReservationAnalysis(0.0, 0.0));
        }
    }

    @Async("awsTaskExecutor")
    @Cacheable("reservationPurchaseRecs")
    public CompletableFuture<List<DashboardData.ReservationPurchaseRecommendation>> getReservationPurchaseRecommendations() {
        logger.info("Fetching RI purchase recommendations...");
        try {
            GetReservationPurchaseRecommendationRequest request = GetReservationPurchaseRecommendationRequest.builder()
                .lookbackPeriodInDays(LookbackPeriodInDays.SIXTY_DAYS)
                .service("Amazon Elastic Compute Cloud - Compute")
                .build();
            GetReservationPurchaseRecommendationResponse response = costExplorerClient.getReservationPurchaseRecommendation(request);

            return CompletableFuture.completedFuture(response.recommendations().stream()
                .filter(rec -> rec.recommendationDetails() != null && !rec.recommendationDetails().isEmpty())
                .flatMap(rec -> rec.recommendationDetails().stream()
                    .map(details -> {
                        try {
                            return new DashboardData.ReservationPurchaseRecommendation(
                                getFieldValue(details, "instanceDetails"),
                                getFieldValue(details, "recommendedNumberOfInstancesToPurchase"),
                                getFieldValue(details, "recommendedNormalizedUnitsToPurchase"),
                                getFieldValue(details, "minimumNormalizedUnitsToPurchase"),
                                getFieldValue(details, "estimatedMonthlySavingsAmount"),
                                getFieldValue(details, "estimatedMonthlyOnDemandCost"),
                                getFieldValue(details, "estimatedMonthlyCost"),
                                getTermValue(rec)
                            );
                        } catch (Exception e) {
                            logger.warn("Failed to process recommendation detail: {}", e.getMessage());
                            return null;
                        }
                    })
                )
                .filter(Objects::nonNull)
                .collect(Collectors.toList()));
        } catch (Exception e) {
            logger.error("Could not fetch reservation purchase recommendations.", e);
            return CompletableFuture.completedFuture(Collections.emptyList());
        }
    }

    @Async("awsTaskExecutor")
    @Cacheable("billingSummary")
    public CompletableFuture<List<DashboardData.BillingSummary>> getBillingSummary() {
        logger.info("Fetching billing summary...");
        try {
            GetCostAndUsageRequest request = GetCostAndUsageRequest.builder()
                .timePeriod(DateInterval.builder().start(LocalDate.now().withDayOfMonth(1).toString()).end(LocalDate.now().plusDays(1).toString()).build())
                .granularity(Granularity.MONTHLY).metrics("UnblendedCost")
                .groupBy(GroupDefinition.builder().type(GroupDefinitionType.DIMENSION).key("SERVICE").build()).build();
            return CompletableFuture.completedFuture(costExplorerClient.getCostAndUsage(request).resultsByTime().stream().flatMap(r -> r.groups().stream())
                .map(g -> new DashboardData.BillingSummary(g.keys().get(0), Double.parseDouble(g.metrics().get("UnblendedCost").amount())))
                .filter(s -> s.getMonthToDateCost() > 0.01).collect(Collectors.toList()));
        } catch (Exception e) {
             logger.error("Could not fetch billing summary.", e);
             return CompletableFuture.completedFuture(new ArrayList<>());
        }
    }

    @Async("awsTaskExecutor")
    @Cacheable("iamResources")
    public CompletableFuture<DashboardData.IamResources> getIamResources() {
        logger.info("Fetching IAM resources...");
        int users=0, groups=0, policies=0, roles=0;
        try { users = iamClient.listUsers().users().size(); } catch (Exception e) { logger.error("IAM check failed for Users", e); }
        try { groups = iamClient.listGroups().groups().size(); } catch (Exception e) { logger.error("IAM check failed for Groups", e); }
        try { policies = iamClient.listPolicies(r -> r.scope(PolicyScopeType.LOCAL)).policies().size(); } catch (Exception e) { logger.error("IAM check failed for Policies", e); }
        try { roles = iamClient.listRoles().roles().size(); } catch (Exception e) { logger.error("IAM check failed for Roles", e); }
        return CompletableFuture.completedFuture(new DashboardData.IamResources(users, groups, policies, roles));
    }

    @Async("awsTaskExecutor")
    @Cacheable("costHistory")
    public CompletableFuture<DashboardData.CostHistory> getCostHistory() {
        logger.info("Fetching cost history...");
        List<String> labels = new ArrayList<>();
        List<Double> costs = new ArrayList<>();
        try {
            for (int i = 5; i >= 0; i--) {
                LocalDate month = LocalDate.now().minusMonths(i);
                labels.add(month.format(DateTimeFormatter.ofPattern("MMM uuuu")));
                GetCostAndUsageRequest req = GetCostAndUsageRequest.builder().timePeriod(DateInterval.builder().start(month.withDayOfMonth(1).toString()).end(month.plusMonths(1).withDayOfMonth(1).toString()).build()).granularity(Granularity.MONTHLY).metrics("UnblendedCost").build();
                costs.add(Double.parseDouble(costExplorerClient.getCostAndUsage(req).resultsByTime().get(0).total().get("UnblendedCost").amount()));
            }
        } catch (Exception e) {
            logger.error("Could not fetch cost history", e);
        }
        return CompletableFuture.completedFuture(new DashboardData.CostHistory(labels, costs));
    }

    @Async("awsTaskExecutor")
    public CompletableFuture<DashboardData.SavingsSummary> getSavingsSummary() {
        List<DashboardData.SavingsSuggestion> suggestions = List.of(new DashboardData.SavingsSuggestion("Rightsizing", 155.93), new DashboardData.SavingsSuggestion("Spots", 211.78));
        return CompletableFuture.completedFuture(new DashboardData.SavingsSummary(suggestions.stream().mapToDouble(DashboardData.SavingsSuggestion::getSuggested).sum(), suggestions));
    }

    private List<DashboardData.WastedResource> findUnattachedEbsVolumes() {
       try {
           return ec2Client.describeVolumes(req -> req.filters(f -> f.name("status").values("available")))
               .volumes().stream()
               .map(volume -> {
                   String region = volume.availabilityZone().substring(0, volume.availabilityZone().length() - 1);
                   double monthlyCost = calculateEbsMonthlyCost(volume, region);
                   return new DashboardData.WastedResource(
                       volume.volumeId(),
                       getTagName(volume),
                       "EBS Volume",
                       region,
                       monthlyCost,
                       "Unattached Volume"
                   );
               })
               .collect(Collectors.toList());
       } catch (Exception e) {
           logger.error("Sub-task failed: unattached EBS volumes.", e);
           return Collections.emptyList();
       }
    }

    private List<DashboardData.WastedResource> findUnusedElasticIps() {
        try {
            return ec2Client.describeAddresses().addresses().stream()
                .filter(address -> address.associationId() == null)
                .map(address -> new DashboardData.WastedResource(address.allocationId(), address.publicIp(), "Elastic IP", "Global", 5.0, "Unassociated EIP"))
                .collect(Collectors.toList());
        } catch (Exception e) {
            logger.error("Sub-task failed: unused Elastic IPs.", e);
            return Collections.emptyList();
        }
    }

    private List<DashboardData.WastedResource> findOldSnapshots() {
        try {
            Instant ninetyDaysAgo = Instant.now().minus(90, ChronoUnit.DAYS);
            return ec2Client.describeSnapshots(r -> r.ownerIds("self")).snapshots().stream()
                .filter(s -> s.startTime().isBefore(ninetyDaysAgo))
                .map(snapshot -> new DashboardData.WastedResource(snapshot.snapshotId(), getTagName(snapshot), "Snapshot", "Regional", calculateSnapshotMonthlyCost(snapshot), "Older than 90 days"))
                .collect(Collectors.toList());
        } catch (Exception e) {
            logger.error("Sub-task failed: old snapshots.", e);
            return Collections.emptyList();
        }
    }

    private List<DashboardData.WastedResource> findDeregisteredAmis() {
        try {
            DescribeImagesRequest imagesRequest = DescribeImagesRequest.builder().owners("self").build();
            return ec2Client.describeImages(imagesRequest).images().stream()
                .filter(image -> image.state() != ImageState.AVAILABLE)
                .map(image -> new DashboardData.WastedResource(image.imageId(), image.name(), "AMI", "Regional", 1.0, "Deregistered or Failed State" ))
                .collect(Collectors.toList());
        } catch (Exception e) {
            logger.error("Sub-task failed: unused AMIs.", e);
            return Collections.emptyList();
        }
    }

    private List<DashboardData.WastedResource> findIdleRdsInstances() {
        try {
            return rdsClient.describeDBInstances().dbInstances().stream()
                .filter(this::isRdsInstanceIdle)
                .map(dbInstance -> new DashboardData.WastedResource(
                    dbInstance.dbInstanceIdentifier(),
                    dbInstance.dbInstanceIdentifier(),
                    "RDS Instance",
                    dbInstance.availabilityZone().replaceAll(".$", ""),
                    20.0, // Placeholder for cost
                    "Idle RDS Instance (no connections)"
                ))
                .collect(Collectors.toList());
        } catch (Exception e) {
            logger.error("Sub-task failed: idle RDS instances.", e);
            return Collections.emptyList();
        }
    }

    private boolean isRdsInstanceIdle(software.amazon.awssdk.services.rds.model.DBInstance dbInstance) {
        try {
            GetMetricDataRequest request = GetMetricDataRequest.builder()
                .startTime(Instant.now().minus(7, ChronoUnit.DAYS))
                .endTime(Instant.now())
                .metricDataQueries(MetricDataQuery.builder()
                    .id("rdsConnections")
                    .metricStat(MetricStat.builder()
                        .metric(Metric.builder()
                            .namespace("AWS/RDS")
                            .metricName("DatabaseConnections")
                            .dimensions(Dimension.builder().name("DBInstanceIdentifier").value(dbInstance.dbInstanceIdentifier()).build())
                            .build())
                        .period(86400) // 1 day
                        .stat("Maximum")
                        .build())
                    .returnData(true)
                    .build())
                .build();

            List<MetricDataResult> results = cloudWatchClient.getMetricData(request).metricDataResults();
            if (!results.isEmpty() && !results.get(0).values().isEmpty()) {
                return results.get(0).values().stream().allMatch(v -> v < 1); // No connections in the last 7 days
            }
        } catch (Exception e) {
            logger.error("Could not get metrics for RDS instance {}: {}", dbInstance.dbInstanceIdentifier(), e.getMessage());
        }
        return false;
    }

    private List<DashboardData.WastedResource> findIdleLoadBalancers() {
        List<DashboardData.WastedResource> wastedLbs = new ArrayList<>();
        try {
            elbv2Client.describeLoadBalancers().loadBalancers().forEach(lb -> {
                boolean isIdle = elbv2Client.describeTargetGroups(req -> req.loadBalancerArn(lb.loadBalancerArn()))
                    .targetGroups().stream()
                    .allMatch(tg -> elbv2Client.describeTargetHealth(req -> req.targetGroupArn(tg.targetGroupArn()))
                        .targetHealthDescriptions().isEmpty());

                if (isIdle) {
                    wastedLbs.add(new DashboardData.WastedResource(
                        lb.loadBalancerArn(),
                        lb.loadBalancerName(),
                        "Load Balancer",
                        lb.availabilityZones().get(0).zoneName().replaceAll(".$",""),
                        15.0, // Placeholder for cost
                        "Idle Load Balancer (no targets)"
                    ));
                }
            });
            return wastedLbs;
        } catch (Exception e) {
            logger.error("Sub-task failed: idle Load Balancers.", e);
            return Collections.emptyList();
        }
    }

    private List<DashboardData.WastedResource> findUnusedSecurityGroups() {
        try {
            return ec2Client.describeSecurityGroups().securityGroups().stream()
                .filter(sg -> sg.vpcId() != null && isSecurityGroupUnused(sg.groupId()))
                .map(sg -> new DashboardData.WastedResource(
                    sg.groupId(),
                    sg.groupName(),
                    "Security Group",
                    "Regional",
                    0.0, // Security groups are free, but are a security risk
                    "Unused Security Group"
                ))
                .collect(Collectors.toList());
        } catch (Exception e) {
            logger.error("Sub-task failed: unused security groups.", e);
            return Collections.emptyList();
        }
    }

    private boolean isSecurityGroupUnused(String groupId) {
        try {
            DescribeNetworkInterfacesRequest request = DescribeNetworkInterfacesRequest.builder()
                .filters(software.amazon.awssdk.services.ec2.model.Filter.builder().name("group-id").values(groupId).build())
                .build();
            return ec2Client.describeNetworkInterfaces(request).networkInterfaces().isEmpty();
        } catch (Exception e) {
            logger.error("Could not check usage for security group {}: {}", groupId, e.getMessage());
        }
        return false;
    }

    private List<DashboardData.WastedResource> findIdleEc2Instances() {
        try {
            return ec2Client.describeInstances().reservations().stream()
                .flatMap(r -> r.instances().stream())
                .filter(this::isEc2InstanceIdle)
                .map(instance -> new DashboardData.WastedResource(
                    instance.instanceId(),
                    getTagName(instance.tags(), instance.instanceId()),
                    "EC2 Instance",
                    instance.placement().availabilityZone().replaceAll(".$", ""),
                    10.0, // Placeholder for cost
                    "Idle EC2 Instance (low CPU)"
                ))
                .collect(Collectors.toList());
        } catch (Exception e) {
            logger.error("Sub-task failed: idle EC2 instances.", e);
            return Collections.emptyList();
        }
    }

    private boolean isEc2InstanceIdle(Instance instance) {
        try {
            GetMetricDataRequest request = buildMetricDataRequest(instance.instanceId(), "CPUUtilization", "AWS/EC2");
            List<MetricDataResult> results = cloudWatchClient.getMetricData(request).metricDataResults();
            if (!results.isEmpty() && !results.get(0).values().isEmpty()) {
                // Check if average CPU utilization over the last 30 days is less than 3%
                return results.get(0).values().stream().mapToDouble(Double::doubleValue).average().orElse(100.0) < 3.0;
            }
        } catch (Exception e) {
            logger.error("Could not get metrics for EC2 instance {}: {}", instance.instanceId(), e.getMessage());
        }
        return false;
    }

    private List<DashboardData.WastedResource> findUnattachedEnis() {
        try {
            return ec2Client.describeNetworkInterfaces(req -> req.filters(f -> f.name("status").values("available")))
                .networkInterfaces().stream()
                .map(eni -> new DashboardData.WastedResource(
                    eni.networkInterfaceId(),
                    getTagName(eni.tagSet(), eni.networkInterfaceId()),
                    "ENI",
                    eni.availabilityZone().replaceAll(".$", ""),
                    2.0, // Placeholder for cost
                    "Unattached ENI"
                ))
                .collect(Collectors.toList());
        } catch (Exception e) {
            logger.error("Sub-task failed: unattached ENIs.", e);
            return Collections.emptyList();
        }
    }


    private String getTagName(Volume volume) {
        return volume.hasTags() ? volume.tags().stream().filter(t -> "Name".equalsIgnoreCase(t.key())).findFirst().map(Tag::value).orElse(volume.volumeId()) : volume.volumeId();
    }

    private String getTagName(Snapshot snapshot) {
        return snapshot.hasTags() ? snapshot.tags().stream().filter(t -> "Name".equalsIgnoreCase(t.key())).findFirst().map(Tag::value).orElse(snapshot.snapshotId()) : snapshot.snapshotId();
    }

    private String getTagName(List<Tag> tags, String defaultName) {
        return tags.stream()
            .filter(t -> t.key().equalsIgnoreCase("Name"))
            .findFirst()
            .map(Tag::value)
            .orElse(defaultName);
    }

    private double calculateEbsMonthlyCost(Volume volume, String region) {
        double gbMonthPrice = pricingService.getEbsGbMonthPrice(region, volume.volumeTypeAsString());
        return volume.size() * gbMonthPrice;
    }

    private double calculateSnapshotMonthlyCost(Snapshot snapshot) {
        if (snapshot.volumeSize() != null) {
            return snapshot.volumeSize() * 0.05;
        }
        return 0.0;
    }

    private DashboardData.OptimizationSummary getOptimizationSummary(
        List<DashboardData.OptimizationRecommendation> ec2Recs,
        List<DashboardData.OptimizationRecommendation> ebsRecs,
        List<DashboardData.OptimizationRecommendation> lambdaRecs,
        List<DashboardData.CostAnomaly> anomalies) {
        double totalSavings = Stream.of(ec2Recs, ebsRecs, lambdaRecs).flatMap(List::stream).mapToDouble(DashboardData.OptimizationRecommendation::getEstimatedMonthlySavings).sum();
        long criticalAlerts = anomalies.size() + ec2Recs.size() + ebsRecs.size() + lambdaRecs.size();
        return new DashboardData.OptimizationSummary(totalSavings, criticalAlerts);
    }

    private String getServiceNameFromAnomaly(Anomaly anomaly) {
        if (anomaly.rootCauses() != null && !anomaly.rootCauses().isEmpty()) {
            RootCause rootCause = anomaly.rootCauses().get(0);
            if (rootCause.service() != null) { return rootCause.service(); }
        }
        return "Unknown Service";
    }

    private String getFieldValue(Object details, String methodName) {
        try {
            Method method = details.getClass().getMethod(methodName);
            Object result = method.invoke(details);
            return result != null ? result.toString() : "0";
        } catch (Exception e) {
            logger.debug("Could not access method {}: {}", methodName, e.getMessage());
            return "N/A";
        }
    }

    private String getTermValue(ReservationPurchaseRecommendation rec) {
        try {
            return rec.termInYears() != null ? rec.termInYears().toString() : "1 Year";
        } catch (Exception e) {
            logger.debug("Could not determine term value", e);
            return "1 Year";
        }
    }

    @CacheEvict(value = {
        "cloudlistResources", "wastedResources", "regionStatus", "inventory",
        "cloudwatchStatus", "securityInsights", "ec2Recs", "costAnomalies",
        "ebsRecs", "lambdaRecs", "reservationAnalysis", "reservationPurchaseRecs",
        "billingSummary", "iamResources", "costHistory", "allRecommendations"
    }, allEntries = true)
    public void clearAllCaches() {
        logger.info("All dashboard caches have been evicted.");
    }
}<|MERGE_RESOLUTION|>--- conflicted
+++ resolved
@@ -170,8 +170,6 @@
         return data;
     }
 
-<<<<<<< HEAD
-=======
     @Async("awsTaskExecutor")
     @Cacheable("allRecommendations")
     public CompletableFuture<List<DashboardData.OptimizationRecommendation>> getAllOptimizationRecommendations() {
@@ -230,7 +228,6 @@
 
         return new DashboardData.RegionStatus(region.regionName(), region.regionName(), status, coords[0], coords[1]);
     }
->>>>>>> 47cead61
 
     @Async("awsTaskExecutor")
     @Cacheable("cloudlistResources")
@@ -609,12 +606,8 @@
             return Collections.emptyMap();
         }
     }
-<<<<<<< HEAD
-     private List<MetricDto> buildMetricDtos(MetricDataResult result) {
-=======
 
     private List<MetricDto> buildMetricDtos(MetricDataResult result) {
->>>>>>> 47cead61
         List<Instant> timestamps = result.timestamps();
         List<Double> values = result.values();
 
