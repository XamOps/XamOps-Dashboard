--- conflicted
+++ resolved
@@ -1,2428 +1,42 @@
 package com.xammer.cloud.service;
 
+// imports ...
+import com.xammer.cloud.dto.StackCreationDto;
 import com.xammer.cloud.domain.CloudAccount;
-import com.xammer.cloud.dto.CostByTagDto;
-import com.xammer.cloud.dto.DashboardData;
-import com.xammer.cloud.dto.DashboardData.BudgetDetails;
-import com.xammer.cloud.dto.DashboardData.SecurityFinding;
-import com.xammer.cloud.dto.DashboardData.ServiceGroupDto;
-import com.xammer.cloud.dto.DashboardData.TaggingCompliance;
-import com.xammer.cloud.dto.DashboardData.UntaggedResource;
-import com.xammer.cloud.dto.FinOpsReportDto;
-import com.xammer.cloud.dto.HistoricalReservationDataDto;
-import com.xammer.cloud.dto.MetricDto;
-import com.xammer.cloud.dto.ReservationDto;
-import com.xammer.cloud.dto.ReservationInventoryDto;
-import com.xammer.cloud.dto.ReservationModificationRecommendationDto;
-import com.xammer.cloud.dto.ReservationModificationRequestDto;
-import com.xammer.cloud.dto.ResourceDto;
-import com.xammer.cloud.dto.StackCreationDto;
 import com.xammer.cloud.dto.AccountDto;
-import com.xammer.cloud.dto.k8s.K8sClusterInfo;
-import com.xammer.cloud.dto.k8s.K8sDeploymentInfo;
-import com.xammer.cloud.dto.k8s.K8sNodeInfo;
-import com.xammer.cloud.dto.k8s.K8sPodInfo;
-import com.xammer.cloud.repository.CloudAccountRepository;
-import io.kubernetes.client.openapi.ApiClient;
-import io.kubernetes.client.openapi.ApiException;
-import io.kubernetes.client.openapi.apis.AppsV1Api;
-import io.kubernetes.client.openapi.apis.CoreV1Api;
-import io.kubernetes.client.openapi.models.V1Deployment;
-import io.kubernetes.client.openapi.models.V1Node;
-import io.kubernetes.client.openapi.models.V1Pod;
-import io.kubernetes.client.util.ClientBuilder;
-
-
-import java.io.FileReader;
-import java.io.IOException;
-import java.lang.reflect.Method;
-import java.math.BigDecimal;
 import java.net.URL;
-import java.time.Duration;
-import java.time.Instant;
-import java.time.LocalDate;
-import java.time.OffsetDateTime;
-import java.time.YearMonth;
-import java.time.ZonedDateTime;
-import java.time.format.DateTimeFormatter;
-import java.time.temporal.ChronoUnit;
-import java.util.ArrayList;
-import java.util.Arrays;
-import java.util.Base64;
-import java.util.Collection;
-import java.util.Collections;
-import java.util.Comparator;
-import java.util.HashMap;
-import java.util.List;
-import java.util.Map;
-import java.util.Objects;
-import java.util.Optional;
-import java.util.Set;
 import java.util.UUID;
-import java.util.concurrent.CompletableFuture;
-import java.util.concurrent.ExecutionException;
-import java.util.stream.Collectors;
-import java.util.stream.IntStream;
-import java.util.stream.Stream;
-import org.slf4j.Logger;
-import org.slf4j.LoggerFactory;
-import org.springframework.beans.factory.annotation.Value;
-import org.springframework.cache.annotation.CacheEvict;
-import org.springframework.cache.annotation.Cacheable;
-import org.springframework.core.io.ResourceLoader;
-import org.springframework.scheduling.annotation.Async;
-import org.springframework.stereotype.Service;
-import software.amazon.awssdk.awscore.exception.AwsServiceException;
-import software.amazon.awssdk.core.exception.SdkClientException;
-import software.amazon.awssdk.services.acm.AcmClient;
-import software.amazon.awssdk.services.autoscaling.AutoScalingClient;
-import software.amazon.awssdk.services.budgets.BudgetsClient;
-import software.amazon.awssdk.services.budgets.model.Budget;
-import software.amazon.awssdk.services.budgets.model.BudgetType;
-import software.amazon.awssdk.services.budgets.model.CreateBudgetRequest;
-import software.amazon.awssdk.services.budgets.model.DescribeBudgetsRequest;
-import software.amazon.awssdk.services.budgets.model.Spend;
-import software.amazon.awssdk.services.budgets.model.TimePeriod;
-import software.amazon.awssdk.services.cloudtrail.CloudTrailClient;
-import software.amazon.awssdk.services.cloudtrail.model.Trail;
-import software.amazon.awssdk.services.cloudwatch.CloudWatchClient;
-import software.amazon.awssdk.services.cloudwatch.model.Dimension;
-import software.amazon.awssdk.services.cloudwatch.model.GetMetricDataRequest;
-import software.amazon.awssdk.services.cloudwatch.model.Metric;
-import software.amazon.awssdk.services.cloudwatch.model.MetricDataQuery;
-import software.amazon.awssdk.services.cloudwatch.model.MetricDataResult;
-import software.amazon.awssdk.services.cloudwatch.model.MetricStat;
-import software.amazon.awssdk.services.cloudwatch.model.ScanBy;
-import software.amazon.awssdk.services.cloudwatchlogs.CloudWatchLogsClient;
-import software.amazon.awssdk.services.computeoptimizer.ComputeOptimizerClient;
-import software.amazon.awssdk.services.computeoptimizer.model.GetEbsVolumeRecommendationsRequest;
-import software.amazon.awssdk.services.computeoptimizer.model.GetEc2InstanceRecommendationsRequest;
-import software.amazon.awssdk.services.computeoptimizer.model.GetLambdaFunctionRecommendationsRequest;
-import software.amazon.awssdk.services.computeoptimizer.model.InstanceRecommendation;
-import software.amazon.awssdk.services.computeoptimizer.model.LambdaFunctionMemoryRecommendationOption;
-import software.amazon.awssdk.services.computeoptimizer.model.LambdaFunctionRecommendation;
-import software.amazon.awssdk.services.computeoptimizer.model.VolumeRecommendation;
-import software.amazon.awssdk.services.computeoptimizer.model.VolumeRecommendationOption;
-import software.amazon.awssdk.services.costexplorer.CostExplorerClient;
-import software.amazon.awssdk.services.costexplorer.model.Anomaly;
-import software.amazon.awssdk.services.costexplorer.model.AnomalyDateInterval;
-import software.amazon.awssdk.services.costexplorer.model.CoverageByTime;
-import software.amazon.awssdk.services.costexplorer.model.DateInterval;
-import software.amazon.awssdk.services.costexplorer.model.DimensionValues;
-import software.amazon.awssdk.services.costexplorer.model.Expression;
-import software.amazon.awssdk.services.costexplorer.model.GetAnomaliesRequest;
-import software.amazon.awssdk.services.costexplorer.model.GetCostAndUsageRequest;
-import software.amazon.awssdk.services.costexplorer.model.GetReservationCoverageRequest;
-import software.amazon.awssdk.services.costexplorer.model.GetReservationPurchaseRecommendationRequest;
-import software.amazon.awssdk.services.costexplorer.model.GetReservationPurchaseRecommendationResponse;
-import software.amazon.awssdk.services.costexplorer.model.GetReservationUtilizationRequest;
-import software.amazon.awssdk.services.costexplorer.model.Granularity;
-import software.amazon.awssdk.services.costexplorer.model.GroupDefinition;
-import software.amazon.awssdk.services.costexplorer.model.GroupDefinitionType;
-import software.amazon.awssdk.services.costexplorer.model.LookbackPeriodInDays;
-import software.amazon.awssdk.services.costexplorer.model.ReservationPurchaseRecommendation;
-import software.amazon.awssdk.services.costexplorer.model.ReservationUtilizationGroup;
-import software.amazon.awssdk.services.costexplorer.model.ResultByTime;
-import software.amazon.awssdk.services.costexplorer.model.RootCause;
-import software.amazon.awssdk.services.costexplorer.model.UtilizationByTime;
-import software.amazon.awssdk.services.dynamodb.DynamoDbClient;
-import software.amazon.awssdk.services.ec2.Ec2Client;
-import software.amazon.awssdk.services.ec2.model.DescribeImagesRequest;
-import software.amazon.awssdk.services.ec2.model.DescribeInstancesRequest;
-import software.amazon.awssdk.services.ec2.model.DescribeInternetGatewaysRequest;
-import software.amazon.awssdk.services.ec2.model.DescribeNatGatewaysRequest;
-import software.amazon.awssdk.services.ec2.model.DescribeNetworkInterfacesRequest;
-import software.amazon.awssdk.services.ec2.model.DescribeReservedInstancesOfferingsRequest;
-import software.amazon.awssdk.services.ec2.model.DescribeReservedInstancesRequest;
-import software.amazon.awssdk.services.ec2.model.DescribeReservedInstancesResponse;
-import software.amazon.awssdk.services.ec2.model.DescribeSecurityGroupsRequest;
-import software.amazon.awssdk.services.ec2.model.DescribeSubnetsRequest;
-import software.amazon.awssdk.services.ec2.model.FlowLog;
-import software.amazon.awssdk.services.ec2.model.ImageState;
-import software.amazon.awssdk.services.ec2.model.Instance;
-import software.amazon.awssdk.services.ec2.model.ModifyReservedInstancesRequest;
-import software.amazon.awssdk.services.ec2.model.ModifyReservedInstancesResponse;
-import software.amazon.awssdk.services.ec2.model.Region;
-import software.amazon.awssdk.services.ec2.model.ReservedInstances;
-import software.amazon.awssdk.services.ec2.model.ReservedInstancesConfiguration;
-import software.amazon.awssdk.services.ec2.model.ReservedInstancesOffering;
-import software.amazon.awssdk.services.ec2.model.Snapshot;
-import software.amazon.awssdk.services.ec2.model.Tag;
-import software.amazon.awssdk.services.ec2.model.Volume;
-import software.amazon.awssdk.services.ec2.model.Vpc;
-import software.amazon.awssdk.services.ecr.EcrClient;
-import software.amazon.awssdk.services.ecs.EcsClient;
-import software.amazon.awssdk.services.eks.EksClient;
-// CORRECTED: This is the proper import for the EKS Cluster model
-import software.amazon.awssdk.services.eks.model.Cluster;
-import software.amazon.awssdk.services.elasticache.ElastiCacheClient;
-import software.amazon.awssdk.services.elasticloadbalancingv2.ElasticLoadBalancingV2Client;
-import software.amazon.awssdk.services.iam.IamClient;
-import software.amazon.awssdk.services.iam.model.NoSuchEntityException;
-import software.amazon.awssdk.services.iam.model.PasswordPolicy;
-import software.amazon.awssdk.services.iam.model.PolicyScopeType;
-import software.amazon.awssdk.services.iam.model.Role;
-import software.amazon.awssdk.services.lambda.LambdaClient;
-import software.amazon.awssdk.services.rds.RdsClient;
-import software.amazon.awssdk.services.route53.Route53Client;
-import software.amazon.awssdk.services.s3.S3Client;
-import software.amazon.awssdk.services.s3.model.Bucket;
-import software.amazon.awssdk.services.s3.model.GetPublicAccessBlockRequest;
-import software.amazon.awssdk.services.s3.model.Permission;
-import software.amazon.awssdk.services.s3.model.PublicAccessBlockConfiguration;
-import software.amazon.awssdk.services.servicequotas.ServiceQuotasClient;
-import software.amazon.awssdk.services.servicequotas.model.ListServiceQuotasRequest;
-import software.amazon.awssdk.services.servicequotas.model.ServiceQuota;
-import software.amazon.awssdk.services.sns.SnsClient;
-import software.amazon.awssdk.services.sqs.SqsClient;
-import software.amazon.awssdk.services.sqs.model.QueueAttributeName;
-import software.amazon.awssdk.services.sts.StsClient;
+import software.amazon.awssdk.auth.credentials.AwsSessionCredentials;
+import software.amazon.awssdk.auth.credentials.StaticCredentialsProvider;
 import software.amazon.awssdk.services.sts.model.AssumeRoleRequest;
 import software.amazon.awssdk.services.sts.model.Credentials;
 import software.amazon.awssdk.services.sts.model.GetCallerIdentityResponse;
-import software.amazon.awssdk.auth.credentials.AwsSessionCredentials;
-import software.amazon.awssdk.auth.credentials.StaticCredentialsProvider;
-
-import io.kubernetes.client.openapi.Configuration;
-import io.kubernetes.client.util.KubeConfig;
+// ... other imports
 
 @Service
 public class AwsDataService {
+    // ... existing fields and methods
 
-    private static final Logger logger = LoggerFactory.getLogger(AwsDataService.class);
-    private static final List<String> REQUIRED_TAGS = Arrays.asList("cost-center", "project");
-
-    private final Ec2Client ec2Client;
-    private final IamClient iamClient;
-    private final EcsClient ecsClient;
-    private final EksClient eksClient;
-    private final LambdaClient lambdaClient;
-    private final CloudWatchClient cloudWatchClient;
-    private final CostExplorerClient costExplorerClient;
-    private final ComputeOptimizerClient computeOptimizerClient;
-    private final PricingService pricingService;
-    private final RdsClient rdsClient;
-    private final S3Client s3Client;
-    private final ElasticLoadBalancingV2Client elbv2Client;
-    private final AutoScalingClient autoScalingClient;
-    private final ElastiCacheClient elastiCacheClient;
-    private final DynamoDbClient dynamoDbClient;
-    private final EcrClient ecrClient;
-    private final Route53Client route53Client;
-    private final CloudTrailClient cloudTrailClient;
-    private final AcmClient acmClient;
-    private final CloudWatchLogsClient cloudWatchLogsClient;
-    private final SnsClient snsClient;
-    private final SqsClient sqsClient;
-    private final BudgetsClient budgetsClient;
-    private final ServiceQuotasClient serviceQuotasClient;
-    private final StsClient stsClient;
-    private final String accountId;
-    private final String configuredRegion;
-    private final CloudAccountRepository cloudAccountRepository;
-    private final ResourceLoader resourceLoader;
-
-    @Value("${cloudformation.template.s3.url}")
-    private String cloudFormationTemplateUrl;
-
-    private static final Map<String, double[]> REGION_GEO = Map.ofEntries(
-            Map.entry("us-east-1", new double[]{38.8951, -77.0364}),
-            Map.entry("us-east-2", new double[]{40.0, -83.0}),
-            Map.entry("us-west-1", new double[]{37.3541, -121.9552}),
-            Map.entry("us-west-2", new double[]{45.5231, -122.6765}),
-            Map.entry("ca-central-1", new double[]{45.4112, -75.6984}),
-            Map.entry("eu-west-1", new double[]{53.3498, -6.2603}),
-            Map.entry("eu-west-2", new double[]{51.5074, -0.1278}),
-            Map.entry("eu-west-3", new double[]{48.8566, 2.3522}),
-            Map.entry("eu-central-1", new double[]{50.1109, 8.6821}),
-            Map.entry("eu-north-1", new double[]{59.3293, 18.0686}),
-            Map.entry("ap-southeast-1", new double[]{1.3521, 103.8198}),
-            Map.entry("ap-southeast-2", new double[]{-33.8688, 151.2093}),
-            Map.entry("ap-northeast-1", new double[]{35.6895, 139.6917}),
-            Map.entry("ap-northeast-2", new double[]{37.5665, 126.9780}),
-            Map.entry("ap-northeast-3", new double[]{34.6937, 135.5023}),
-            Map.entry("ap-south-1", new double[]{19.0760, 72.8777}),
-            Map.entry("sa-east-1", new double[]{-23.5505, -46.6333}));
-
-
-    public AwsDataService(Ec2Client ec2, IamClient iam, EcsClient ecs, EksClient eks, LambdaClient lambda,
-                          CloudWatchClient cw, CostExplorerClient ce, ComputeOptimizerClient co,
-                          PricingService pricingService, RdsClient rdsClient, S3Client s3Client,
-                          ElasticLoadBalancingV2Client elbv2Client, AutoScalingClient autoScalingClient,
-                          ElastiCacheClient elastiCacheClient, DynamoDbClient dynamoDbClient, EcrClient ecrClient,
-                          Route53Client route53Client, CloudTrailClient cloudTrailClient, AcmClient acmClient,
-                          CloudWatchLogsClient cloudWatchLogsClient, SnsClient snsClient, SqsClient sqsClient,
-                          BudgetsClient budgetsClient, ServiceQuotasClient serviceQuotasClient, StsClient stsClient,
-                          CloudAccountRepository cloudAccountRepository, ResourceLoader resourceLoader) {
-        this.ec2Client = ec2;
-        this.iamClient = iam;
-        this.ecsClient = ecs;
-        this.eksClient = eks;
-        this.lambdaClient = lambda;
-        this.cloudWatchClient = cw;
-        this.costExplorerClient = ce;
-        this.computeOptimizerClient = co;
-        this.pricingService = pricingService;
-        this.rdsClient = rdsClient;
-        this.s3Client = s3Client;
-        this.elbv2Client = elbv2Client;
-        this.autoScalingClient = autoScalingClient;
-        this.elastiCacheClient = elastiCacheClient;
-        this.dynamoDbClient = dynamoDbClient;
-        this.ecrClient = ecrClient;
-        this.route53Client = route53Client;
-        this.cloudTrailClient = cloudTrailClient;
-        this.acmClient = acmClient;
-        this.cloudWatchLogsClient = cloudWatchLogsClient;
-        this.snsClient = snsClient;
-        this.sqsClient = sqsClient;
-        this.budgetsClient = budgetsClient;
-        this.serviceQuotasClient = serviceQuotasClient;
-        this.stsClient = stsClient;
-        this.configuredRegion = System.getenv().getOrDefault("AWS_REGION", "us-east-1");
-        this.cloudAccountRepository = cloudAccountRepository;
-        this.resourceLoader = resourceLoader;
-
-        String tmpAccountId;
-        try {
-            tmpAccountId = this.stsClient.getCallerIdentity().account();
-        } catch (Exception e) {
-            logger.error("Could not determine AWS Account ID. Budgets may not work correctly.", e);
-            tmpAccountId = "YOUR_ACCOUNT_ID"; // Fallback
-        }
-        this.accountId = tmpAccountId;
+    public StackCreationDto generateCloudFormationUrl(String accountName, String accessType) throws Exception {
+        // 1. Generate a unique external ID for security
+        String externalId = UUID.randomUUID().toString();
+        // 2. Create and save a record for this new account connection
+        CloudAccount newAccount = new CloudAccount(accountName, externalId, accessType);
+        cloudAccountRepository.save(newAccount);
+        // 3. Define stack parameters
+        String stackName = "XamOps-Connection-" + accountName.replaceAll("[^a-zA-Z0-9-]", "");
+        String xamopsAccountId = this.accountId; // The account ID of the main XamOps application
+        // 4. Construct the Quick Create URL
+        String urlString = String.format(
+            "https://console.aws.amazon.com/cloudformation/home#/stacks/create/review?templateURL=%s&stackName=%s&param_XamOpsAccountId=%s&param_ExternalId=%s",
+            cloudFormationTemplateUrl,
+            stackName,
+            xamopsAccountId,
+            externalId
+        );
+        return new StackCreationDto(new URL(urlString).toString(), externalId);
     }
 
-    public DashboardData getDashboardData() throws ExecutionException, InterruptedException {
-        logger.info("--- LAUNCHING ASYNC DATA FETCH FROM AWS ---");
-
-        CompletableFuture<List<DashboardData.RegionStatus>> regionStatusFuture = getRegionStatusForAccount();
-        CompletableFuture<DashboardData.ResourceInventory> inventoryFuture = getResourceInventory();
-        CompletableFuture<DashboardData.CloudWatchStatus> cwStatusFuture = getCloudWatchStatus();
-        CompletableFuture<List<DashboardData.SecurityInsight>> insightsFuture = getSecurityInsights();
-        CompletableFuture<DashboardData.CostHistory> costHistoryFuture = getCostHistory();
-        CompletableFuture<List<DashboardData.BillingSummary>> billingFuture = getBillingSummary();
-        CompletableFuture<DashboardData.IamResources> iamFuture = getIamResources();
-        CompletableFuture<DashboardData.SavingsSummary> savingsFuture = getSavingsSummary();
-        CompletableFuture<List<DashboardData.OptimizationRecommendation>> ec2RecsFuture = getEc2InstanceRecommendations();
-        CompletableFuture<List<DashboardData.CostAnomaly>> anomaliesFuture = getCostAnomalies();
-        CompletableFuture<List<DashboardData.OptimizationRecommendation>> ebsRecsFuture = getEbsVolumeRecommendations();
-        CompletableFuture<List<DashboardData.OptimizationRecommendation>> lambdaRecsFuture = getLambdaFunctionRecommendations();
-        CompletableFuture<DashboardData.ReservationAnalysis> reservationFuture = getReservationAnalysis();
-        CompletableFuture<List<DashboardData.ReservationPurchaseRecommendation>> reservationPurchaseFuture = getReservationPurchaseRecommendations();
-        CompletableFuture<List<DashboardData.ServiceQuotaInfo>> serviceQuotasFuture = getServiceQuotaInfo();
-
-        CompletableFuture.allOf(regionStatusFuture, inventoryFuture, cwStatusFuture, insightsFuture,
-                costHistoryFuture, billingFuture, iamFuture, savingsFuture,
-                ec2RecsFuture, anomaliesFuture, ebsRecsFuture,
-                lambdaRecsFuture, reservationFuture, reservationPurchaseFuture, serviceQuotasFuture).join();
-
-        logger.info("--- ALL ASYNC DATA FETCHES COMPLETE ---");
-
-        List<DashboardData.OptimizationRecommendation> ec2Recs = ec2RecsFuture.get();
-        List<DashboardData.OptimizationRecommendation> ebsRecs = ebsRecsFuture.get();
-        List<DashboardData.OptimizationRecommendation> lambdaRecs = lambdaRecsFuture.get();
-        List<DashboardData.CostAnomaly> anomalies = anomaliesFuture.get();
-
-        DashboardData.OptimizationSummary optimizationSummary = getOptimizationSummary(ec2Recs, ebsRecs, lambdaRecs,
-                anomalies);
-
-        DashboardData data = new DashboardData();
-        List<CloudAccount> accounts = cloudAccountRepository.findAll();
-        if (accounts.isEmpty()) {
-            data.setAvailableAccounts(Collections.emptyList());
-            data.setSelectedAccount(null);
-            return data;
-        }
-
-        CloudAccount first = accounts.get(0);
-        DashboardData.Account firstAccount = new DashboardData.Account(
-                first.getAwsAccountId(), first.getAccountName(),
-                regionStatusFuture.get(), inventoryFuture.get(), cwStatusFuture.get(), insightsFuture.get(),
-                costHistoryFuture.get(), billingFuture.get(), iamFuture.get(), savingsFuture.get(),
-                ec2Recs, anomalies, ebsRecs,
-                lambdaRecs, reservationFuture.get(), reservationPurchaseFuture.get(),
-                optimizationSummary,
-                null, serviceQuotasFuture.get());
-
-        List<DashboardData.Account> dtoList = new ArrayList<>();
-        dtoList.add(firstAccount);
-        for (int i = 1; i < accounts.size(); i++) {
-            CloudAccount acc = accounts.get(i);
-            dtoList.add(new DashboardData.Account(
-                    acc.getAwsAccountId(), acc.getAccountName(),
-                    new ArrayList<>(), null, null, null, null, null,
-                    null, null, null, null, null,
-                    null, null, null, null, null, null));
-        }
-
-        data.setAvailableAccounts(dtoList);
-        data.setSelectedAccount(firstAccount);
-        return data;
-    }
-
-
-
-    private boolean isRegionActive(software.amazon.awssdk.regions.Region region) {
-        logger.debug("Performing activity check for region: {}", region.id());
-        try {
-            Ec2Client regionEc2 = Ec2Client.builder().region(region).build();
-            if (regionEc2.describeInstances().hasReservations() && !regionEc2.describeInstances().reservations().isEmpty()) return true;
-            if (regionEc2.describeVolumes().hasVolumes() && !regionEc2.describeVolumes().volumes().isEmpty()) return true;
-
-            RdsClient regionRds = RdsClient.builder().region(region).build();
-            if (regionRds.describeDBInstances().hasDbInstances() && !regionRds.describeDBInstances().dbInstances().isEmpty()) return true;
-
-            LambdaClient regionLambda = LambdaClient.builder().region(region).build();
-            if (regionLambda.listFunctions().hasFunctions() && !regionLambda.listFunctions().functions().isEmpty()) return true;
-
-            EcsClient regionEcs = EcsClient.builder().region(region).build();
-            if (regionEcs.listClusters().hasClusterArns() && !regionEcs.listClusters().clusterArns().isEmpty()) return true;
-
-        } catch (AwsServiceException | SdkClientException e) {
-            logger.warn("Could not perform active check for region {}: {}. Assuming inactive.", region.id(), e.getMessage());
-            return false;
-        }
-
-        logger.debug("No activity found in region: {}", region.id());
-        return false;
-    }
-
-
-    @Async("awsTaskExecutor")
-    @Cacheable("regionStatus")
-    public CompletableFuture<List<DashboardData.RegionStatus>> getRegionStatusForAccount() {
-        logger.info("Fetching status for all available and active AWS regions...");
-        try {
-            List<Region> allRegions = ec2Client.describeRegions().regions();
-            logger.info("Found {} total regions available to the account. Now checking for activity.", allRegions.size());
-
-            return CompletableFuture.completedFuture(
-                allRegions.parallelStream()
-                        .filter(region -> !"not-opted-in".equals(region.optInStatus()))
-                        .filter(region -> {
-                            if (!REGION_GEO.containsKey(region.regionName())) {
-                                logger.warn("Region {} is available but has no geographic coordinates defined. It will be excluded from the map.", region.regionName());
-                                return false;
-                            }
-                            return true;
-                        })
-                        .filter(region -> isRegionActive(software.amazon.awssdk.regions.Region.of(region.regionName())))
-                        .map(this::mapRegionToStatus)
-                        .collect(Collectors.toList())
-            );
-        } catch (Exception e) {
-            logger.error("Could not fetch and process AWS regions.", e);
-            return CompletableFuture.completedFuture(new ArrayList<>());
-        }
-    }
-
-
-    private static final Set<String> SUSTAINABLE_REGIONS = Set.of(
-        "eu-west-1", "eu-north-1", "ca-central-1", "us-west-2"
-    );
-
-    private DashboardData.RegionStatus mapRegionToStatus(Region region) {
-        double[] coords = REGION_GEO.get(region.regionName());
-        String status = "ACTIVE";
-
-        if (SUSTAINABLE_REGIONS.contains(region.regionName())) {
-            status = "SUSTAINABLE";
-        }
-
-        return new DashboardData.RegionStatus(region.regionName(), region.regionName(), status, coords[0], coords[1]);
-    }
-
-    @Async("awsTaskExecutor")
-    @Cacheable("allRecommendations")
-    public CompletableFuture<List<DashboardData.OptimizationRecommendation>> getAllOptimizationRecommendations() {
-        logger.info("Fetching all optimization recommendations (EC2, EBS, Lambda)...");
-
-        CompletableFuture<List<DashboardData.OptimizationRecommendation>> ec2RecsFuture = getEc2InstanceRecommendations();
-        CompletableFuture<List<DashboardData.OptimizationRecommendation>> ebsRecsFuture = getEbsVolumeRecommendations();
-        CompletableFuture<List<DashboardData.OptimizationRecommendation>> lambdaRecsFuture = getLambdaFunctionRecommendations();
-
-        return CompletableFuture.allOf(ec2RecsFuture, ebsRecsFuture, lambdaRecsFuture)
-                .thenApply(v -> Stream.of(ec2RecsFuture.join(), ebsRecsFuture.join(), lambdaRecsFuture.join())
-                        .flatMap(List::stream)
-                        .collect(Collectors.toList()));
-    }
-
-    @Async("awsTaskExecutor")
-    @Cacheable("cloudlistResources")
-    public CompletableFuture<List<ResourceDto>> getAllResources() {
-        logger.info("Fetching all resources for Cloudlist (flat list)...");
-
-        List<CompletableFuture<List<ResourceDto>>> resourceFutures = List.of(
-                fetchEc2InstancesForCloudlist(), fetchEbsVolumesForCloudlist(),
-                fetchRdsInstancesForCloudlist(), fetchLambdaFunctionsForCloudlist(),
-                fetchVpcsForCloudlist(), fetchSecurityGroupsForCloudlist(),
-                fetchS3BucketsForCloudlist(), fetchLoadBalancersForCloudlist(),
-                fetchAutoScalingGroupsForCloudlist(), fetchElastiCacheClustersForCloudlist(),
-                fetchDynamoDbTablesForCloudlist(), fetchEcrRepositoriesForCloudlist(),
-                fetchRoute53HostedZonesForCloudlist(), fetchCloudTrailsForCloudlist(),
-                fetchAcmCertificatesForCloudlist(), fetchCloudWatchLogGroupsForCloudlist(),
-                fetchSnsTopicsForCloudlist(), fetchSqsQueuesForCloudlist()
-        );
-
-        return CompletableFuture.allOf(resourceFutures.toArray(new CompletableFuture[0]))
-                .thenApply(v -> resourceFutures.stream()
-                        .map(future -> future.getNow(Collections.emptyList()))
-                        .flatMap(Collection::stream)
-                        .collect(Collectors.toList()));
-    }
-
-    @CacheEvict(value = {
-            "cloudlistResources", "groupedCloudlistResources", "wastedResources",
-            "regionStatus", "inventory", "cloudwatchStatus", "securityInsights",
-            "ec2Recs", "costAnomalies", "ebsRecs", "lambdaRecs", "reservationAnalysis",
-            "reservationPurchaseRecs", "billingSummary", "iamResources", "costHistory",
-            "allRecommendations", "securityFindings", "serviceQuotas", "reservationPageData",
-            "reservationInventory", "historicalReservationData", "reservationModificationRecs",
-            // ADDED: K8s cache keys
-            "eksClusters", "k8sNodes", "k8sNamespaces", "k8sDeployments", "k8sPods"
-    }, allEntries = true)
-    public void clearAllCaches() {
-        logger.info("All dashboard caches have been evicted.");
-    }
-
-    @Async("awsTaskExecutor")
-    @Cacheable("groupedCloudlistResources")
-    public CompletableFuture<List<ServiceGroupDto>> getAllResourcesGrouped() {
-        logger.info("Fetching and grouping all resources for Cloudlist...");
-        return getAllResources().thenApply(flatResourceList -> {
-            logger.info("Grouping {} resources by service type...", flatResourceList.size());
-            Map<String, List<ResourceDto>> groupedByType = flatResourceList.stream()
-                    .collect(Collectors.groupingBy(ResourceDto::getType));
-            return groupedByType.entrySet().stream()
-                    .map(entry -> new ServiceGroupDto(entry.getKey(), entry.getValue()))
-                    .sorted(Comparator.comparing(ServiceGroupDto::getServiceType))
-                    .collect(Collectors.toList());
-        });
-    }
-
-
-    private CompletableFuture<List<ResourceDto>> fetchEc2InstancesForCloudlist() {
-        return CompletableFuture.supplyAsync(() -> {
-            try {
-                logger.info("Cloudlist: Fetching EC2 Instances...");
-                return ec2Client.describeInstances().reservations().stream()
-                        .flatMap(r -> r.instances().stream())
-                        .map(i -> new ResourceDto(
-                                i.instanceId(), getTagName(i.tags(), "N/A"), "EC2 Instance",
-                                i.placement().availabilityZone().replaceAll(".$", ""),
-                                i.state().nameAsString(), i.launchTime(),
-                                Map.of("Type", i.instanceTypeAsString(), "Image ID", i.imageId(),
-                                        "VPC ID", i.vpcId(), "Private IP", i.privateIpAddress())))
-                        .collect(Collectors.toList());
-            } catch (Exception e) {
-                logger.error("Cloudlist sub-task failed: EC2 instances.", e);
-                return Collections.emptyList();
-            }
-        });
-    }
-
-    private CompletableFuture<List<ResourceDto>> fetchCloudTrailsForCloudlist() {
-        return CompletableFuture.supplyAsync(() -> {
-            try {
-                logger.info("Cloudlist: Fetching CloudTrails...");
-                return cloudTrailClient.describeTrails().trailList().stream()
-                        .map(t -> new ResourceDto(
-                                t.trailARN(), t.name(), "CloudTrail", t.homeRegion(), "Active",
-                                null, Map.of("IsMultiRegion", t.isMultiRegionTrail().toString(),
-                                        "S3Bucket", t.s3BucketName())))
-                        .collect(Collectors.toList());
-            } catch (Exception e) {
-                logger.error("Cloudlist sub-task failed: CloudTrails.", e);
-                return Collections.emptyList();
-            }
-        });
-    }
-
-    private CompletableFuture<List<ResourceDto>> fetchAcmCertificatesForCloudlist() {
-        return CompletableFuture.supplyAsync(() -> {
-            try {
-                logger.info("Cloudlist: Fetching ACM Certificates...");
-                return acmClient.listCertificates().certificateSummaryList().stream()
-                        .map(c -> new ResourceDto(
-                                c.certificateArn(), c.domainName(), "Certificate Manager", "Global",
-                                c.statusAsString(), c.createdAt(), Map.of("Type", c.typeAsString(),
-                                        "InUse", c.inUse().toString())))
-                        .collect(Collectors.toList());
-            } catch (Exception e) {
-                logger.error("Cloudlist sub-task failed: ACM Certificates.", e);
-                return Collections.emptyList();
-            }
-        });
-    }
-
-    private CompletableFuture<List<ResourceDto>> fetchCloudWatchLogGroupsForCloudlist() {
-        return CompletableFuture.supplyAsync(() -> {
-            try {
-                logger.info("Cloudlist: Fetching CloudWatch Log Groups...");
-                return cloudWatchLogsClient.describeLogGroups().logGroups().stream()
-                        .map(lg -> new ResourceDto(
-                                lg.arn(), lg.logGroupName(), "CloudWatch Log Group",
-                                getRegionFromArn(lg.arn()), "Active", Instant.ofEpochMilli(lg.creationTime()),
-                                Map.of("Retention (Days)", lg.retentionInDays() != null ? lg.retentionInDays().toString() : "Never Expire",
-                                        "Stored Bytes", String.format("%,d", lg.storedBytes()))))
-                        .collect(Collectors.toList());
-            } catch (Exception e) {
-                logger.error("Cloudlist sub-task failed: CloudWatch Log Groups.", e);
-                return Collections.emptyList();
-            }
-        });
-    }
-
-    private CompletableFuture<List<ResourceDto>> fetchEbsVolumesForCloudlist() {
-        return CompletableFuture.supplyAsync(() -> {
-            try {
-                logger.info("Cloudlist: Fetching EBS Volumes...");
-                return ec2Client.describeVolumes().volumes().stream()
-                        .map(v -> new ResourceDto(
-                                v.volumeId(), getTagName(v.tags(), "N/A"), "EBS Volume",
-                                v.availabilityZone().replaceAll(".$", ""), v.stateAsString(), v.createTime(),
-                                Map.of("Size", v.size() + " GiB", "Type", v.volumeTypeAsString(),
-                                        "Attached to", v.attachments().isEmpty() ? "N/A" : v.attachments().get(0).instanceId())))
-                        .collect(Collectors.toList());
-            } catch (Exception e) {
-                logger.error("Cloudlist sub-task failed: EBS volumes. Error: {}", e.getMessage());
-                return Collections.emptyList();
-            }
-        });
-    }
-
-    private CompletableFuture<List<ResourceDto>> fetchRdsInstancesForCloudlist() {
-        return CompletableFuture.supplyAsync(() -> {
-            try {
-                logger.info("Cloudlist: Fetching RDS Instances...");
-                return rdsClient.describeDBInstances().dbInstances().stream()
-                        .map(i -> new ResourceDto(
-                                i.dbInstanceIdentifier(), i.dbInstanceIdentifier(), "RDS Instance",
-                                i.availabilityZone().replaceAll(".$", ""), i.dbInstanceStatus(),
-                                i.instanceCreateTime(), Map.of("Engine", i.engine() + " " + i.engineVersion(),
-                                        "Class", i.dbInstanceClass(), "Multi-AZ", i.multiAZ().toString())))
-                        .collect(Collectors.toList());
-            } catch (Exception e) {
-                logger.error("Cloudlist sub-task failed: RDS Instances.", e);
-                return Collections.emptyList();
-            }
-        });
-    }
-
-    private CompletableFuture<List<ResourceDto>> fetchLambdaFunctionsForCloudlist() {
-        return CompletableFuture.supplyAsync(() -> {
-            try {
-                logger.info("Cloudlist: Fetching Lambda Functions...");
-                return lambdaClient.listFunctions().functions().stream()
-                        .map(f -> {
-                            DateTimeFormatter formatter = DateTimeFormatter.ofPattern("yyyy-MM-dd'T'HH:mm:ss.SSSZ");
-                            Instant lastModified = ZonedDateTime.parse(f.lastModified(), formatter).toInstant();
-
-                            return new ResourceDto(
-                                    f.functionName(), f.functionName(), "Lambda Function",
-                                    getRegionFromArn(f.functionArn()), "Active", lastModified,
-                                    Map.of("Runtime", f.runtimeAsString(), "Memory", f.memorySize() + " MB",
-                                            "Timeout", f.timeout() + "s"));
-                        })
-                        .collect(Collectors.toList());
-            } catch (Exception e) {
-                logger.error("Cloudlist sub-task failed: Lambda Functions.", e);
-                return Collections.emptyList();
-            }
-        });
-    }
-
-    private CompletableFuture<List<ResourceDto>> fetchVpcsForCloudlist() {
-        return CompletableFuture.supplyAsync(() -> {
-            try {
-                logger.info("Cloudlist: Fetching VPCs...");
-                return ec2Client.describeVpcs().vpcs().stream()
-                        .map(v -> new ResourceDto(
-                                v.vpcId(), getTagName(v.tags(), v.vpcId()), "VPC",
-                                this.configuredRegion, v.stateAsString(), null,
-                                Map.of("CIDR Block", v.cidrBlock(), "Is Default", v.isDefault().toString())))
-                        .collect(Collectors.toList());
-            } catch (Exception e) {
-                logger.error("Cloudlist sub-task failed: VPCs. Error: {}", e.getMessage());
-                return Collections.emptyList();
-            }
-        });
-    }
-
-    private CompletableFuture<List<ResourceDto>> fetchSecurityGroupsForCloudlist() {
-        return CompletableFuture.supplyAsync(() -> {
-            try {
-                logger.info("Cloudlist: Fetching Security Groups...");
-                return ec2Client.describeSecurityGroups().securityGroups().stream()
-                        .map(sg -> new ResourceDto(
-                                sg.groupId(), sg.groupName(), "Security Group",
-                                this.configuredRegion, "Available", null,
-                                Map.of("VPC ID", sg.vpcId(), "Inbound Rules", String.valueOf(sg.ipPermissions().size()),
-                                        "Outbound Rules", String.valueOf(sg.ipPermissionsEgress().size()))))
-                        .collect(Collectors.toList());
-            } catch (Exception e) {
-                logger.error("Cloudlist sub-task failed: Security Groups. Error: {}", e.getMessage());
-                return Collections.emptyList();
-            }
-        });
-    }
-
-
-     private CompletableFuture<List<ResourceDto>> fetchS3BucketsForCloudlist() {
-         return CompletableFuture.supplyAsync(() -> {
-             try {
-                 logger.info("Cloudlist: Fetching S3 Buckets...");
-                 return s3Client.listBuckets().buckets().stream()
-                         .map(b -> {
-                             String bucketRegion = "us-east-1";
-                             try {
-                                 bucketRegion = s3Client.getBucketLocation(req -> req.bucket(b.name())).locationConstraintAsString();
-                                 if (bucketRegion == null || bucketRegion.isEmpty()) {
-                                     bucketRegion = "us-east-1";
-                                 }
-                             } catch (Exception e) {
-                                 logger.warn("Could not get location for bucket {}: {}", b.name(), e.getMessage());
-                             }
-                             return new ResourceDto(
-                                     b.name(), b.name(), "S3 Bucket", bucketRegion, "Available", b.creationDate(),
-                                     Collections.emptyMap());
-                         })
-                         .collect(Collectors.toList());
-             } catch (Exception e) {
-                 logger.error("Cloudlist sub-task failed: S3 Buckets.", e);
-                 return Collections.emptyList();
-             }
-         });
-     }
-    private CompletableFuture<List<ResourceDto>> fetchLoadBalancersForCloudlist() {
-        return CompletableFuture.supplyAsync(() -> {
-            try {
-                logger.info("Cloudlist: Fetching Load Balancers...");
-                return elbv2Client.describeLoadBalancers().loadBalancers().stream()
-                        .map(lb -> new ResourceDto(
-                                lb.loadBalancerName(), lb.loadBalancerName(), "Load Balancer",
-                                lb.availabilityZones().get(0).zoneName().replaceAll(".$", ""),
-                                lb.state().codeAsString(), lb.createdTime(),
-                                Map.of("Type", lb.typeAsString(), "Scheme", lb.schemeAsString(),
-                                        "VPC ID", lb.vpcId())))
-                        .collect(Collectors.toList());
-            } catch (Exception e) {
-                logger.error("Cloudlist sub-task failed: Load Balancers.", e);
-                return Collections.emptyList();
-            }
-        });
-    }
-
-    private CompletableFuture<List<ResourceDto>> fetchAutoScalingGroupsForCloudlist() {
-        return CompletableFuture.supplyAsync(() -> {
-            try {
-                logger.info("Cloudlist: Fetching Auto Scaling Groups...");
-                return autoScalingClient.describeAutoScalingGroups().autoScalingGroups().stream()
-                        .map(asg -> new ResourceDto(
-                                asg.autoScalingGroupName(), asg.autoScalingGroupName(), "Auto Scaling Group",
-                                asg.availabilityZones().get(0).replaceAll(".$", ""), "Active",
-                                asg.createdTime(), Map.of("Desired", asg.desiredCapacity().toString(),
-                                        "Min", asg.minSize().toString(), "Max", asg.maxSize().toString())))
-                        .collect(Collectors.toList());
-            } catch (Exception e) {
-                logger.error("Cloudlist sub-task failed: Auto Scaling Groups.", e);
-                return Collections.emptyList();
-            }
-        });
-    }
-
-    private CompletableFuture<List<ResourceDto>> fetchElastiCacheClustersForCloudlist() {
-        return CompletableFuture.supplyAsync(() -> {
-            try {
-                logger.info("Cloudlist: Fetching ElastiCache Clusters...");
-                return elastiCacheClient.describeCacheClusters().cacheClusters().stream()
-                        .map(c -> new ResourceDto(
-                                c.cacheClusterId(), c.cacheClusterId(), "ElastiCache Cluster",
-                                c.preferredAvailabilityZone().replaceAll(".$", ""), c.cacheClusterStatus(),
-                                c.cacheClusterCreateTime(), Map.of("Engine", c.engine() + " " + c.engineVersion(),
-                                        "NodeType", c.cacheNodeType(), "Nodes", c.numCacheNodes().toString())))
-                        .collect(Collectors.toList());
-            } catch (Exception e) {
-                logger.error("Cloudlist sub-task failed: ElastiCache Clusters.", e);
-                return Collections.emptyList();
-            }
-        });
-    }
-
-    private CompletableFuture<List<ResourceDto>> fetchDynamoDbTablesForCloudlist() {
-        return CompletableFuture.supplyAsync(() -> {
-            try {
-                logger.info("Cloudlist: Fetching DynamoDB Tables...");
-                return dynamoDbClient.listTables().tableNames().stream()
-                        .map(tableName -> {
-                            var tableDesc = dynamoDbClient.describeTable(b -> b.tableName(tableName)).table();
-                            return new ResourceDto(
-                                    tableName, tableName, "DynamoDB Table", getRegionFromArn(tableDesc.tableArn()),
-                                    tableDesc.tableStatusAsString(), tableDesc.creationDateTime(),
-                                    Map.of("Items", tableDesc.itemCount().toString(),
-                                            "Size (Bytes)", tableDesc.tableSizeBytes().toString()));
-                        })
-                        .collect(Collectors.toList());
-            } catch (Exception e) {
-                logger.error("Cloudlist sub-task failed: DynamoDB Tables.", e);
-                return Collections.emptyList();
-            }
-        });
-    }
-
-    private CompletableFuture<List<ResourceDto>> fetchEcrRepositoriesForCloudlist() {
-        return CompletableFuture.supplyAsync(() -> {
-            try {
-                logger.info("Cloudlist: Fetching ECR Repositories...");
-                return ecrClient.describeRepositories().repositories().stream()
-                        .map(r -> new ResourceDto(
-                                r.repositoryName(), r.repositoryName(), "ECR Repository",
-                                getRegionFromArn(r.repositoryArn()), "Available", r.createdAt(),
-                                Map.of("URI", r.repositoryUri())))
-                        .collect(Collectors.toList());
-            } catch (Exception e) {
-                logger.error("Cloudlist sub-task failed: ECR Repositories.", e);
-                return Collections.emptyList();
-            }
-        });
-    }
-
-
-
-    private CompletableFuture<List<ResourceDto>> fetchRoute53HostedZonesForCloudlist() {
-        return CompletableFuture.supplyAsync(() -> {
-            try {
-                logger.info("Cloudlist: Fetching Route 53 Hosted Zones...");
-                return route53Client.listHostedZones().hostedZones().stream()
-                        .map(z -> new ResourceDto(
-                                z.id(), z.name(), "Route 53 Zone", "Global", "Available", null,
-                                Map.of("Type", z.config().privateZone() ? "Private" : "Public",
-                                        "Record Count", z.resourceRecordSetCount().toString())))
-                        .collect(Collectors.toList());
-            } catch (Exception e) {
-                logger.error("Cloudlist sub-task failed: Route 53 Hosted Zones.", e);
-                return Collections.emptyList();
-            }
-        });
-    }
-
-    private CompletableFuture<List<ResourceDto>> fetchSnsTopicsForCloudlist() {
-        return CompletableFuture.supplyAsync(() -> {
-            try {
-                logger.info("Cloudlist: Fetching SNS Topics...");
-                return snsClient.listTopics().topics().stream()
-                        .map(t -> new ResourceDto(
-                                t.topicArn(), t.topicArn().substring(t.topicArn().lastIndexOf(':') + 1),
-                                "SNS Topic", getRegionFromArn(t.topicArn()), "Active", null, Collections.emptyMap()
-                        ))
-                        .collect(Collectors.toList());
-            } catch (Exception e) {
-                logger.error("Cloudlist sub-task failed: SNS Topics.", e);
-                return Collections.emptyList();
-            }
-        });
-    }
-
-    private CompletableFuture<List<ResourceDto>> fetchSqsQueuesForCloudlist() {
-        return CompletableFuture.supplyAsync(() -> {
-            try {
-                logger.info("Cloudlist: Fetching SQS Queues...");
-                return sqsClient.listQueues().queueUrls().stream()
-                        .map(queueUrl -> {
-                            String[] arnParts = sqsClient.getQueueAttributes(req -> req.queueUrl(queueUrl).attributeNames(QueueAttributeName.QUEUE_ARN)).attributes().get(QueueAttributeName.QUEUE_ARN).split(":");
-                            return new ResourceDto(
-                                    queueUrl, arnParts[5], "SQS Queue", arnParts[3], "Active", null, Collections.emptyMap()
-                            );
-                        })
-                        .collect(Collectors.toList());
-            } catch (Exception e) {
-                logger.error("Cloudlist sub-task failed: SQS Queues.", e);
-                return Collections.emptyList();
-            }
-        });
-    }
-
-    private String getRegionFromArn(String arn) {
-        if (arn == null || arn.isBlank()) return "Unknown";
-        try {
-            String[] parts = arn.split(":");
-            if (parts.length > 3) {
-                String region = parts[3];
-                return region.isEmpty() ? "Global" : region;
-            }
-            return "Global";
-        } catch (Exception e) {
-            logger.warn("Could not parse region from ARN: {}", arn);
-            return this.configuredRegion;
-        }
-    }
-
-    public Map<String, List<MetricDto>> getEc2InstanceMetrics(String instanceId) {
-        logger.info("Fetching CloudWatch metrics for instance: {}", instanceId);
-        try {
-            GetMetricDataRequest cpuRequest = buildMetricDataRequest(instanceId, "CPUUtilization", "AWS/EC2");
-            MetricDataResult cpuResult = cloudWatchClient.getMetricData(cpuRequest).metricDataResults().get(0);
-            List<MetricDto> cpuDatapoints = buildMetricDtos(cpuResult);
-
-            GetMetricDataRequest networkInRequest = buildMetricDataRequest(instanceId, "NetworkIn", "AWS/EC2");
-            MetricDataResult networkInResult = cloudWatchClient.getMetricData(networkInRequest).metricDataResults()
-                    .get(0);
-            List<MetricDto> networkInDatapoints = buildMetricDtos(networkInResult);
-
-            return Map.of("CPUUtilization", cpuDatapoints, "NetworkIn", networkInDatapoints);
-        } catch (Exception e) {
-            logger.error("Failed to fetch metrics for instance {}", instanceId, e);
-            return Collections.emptyMap();
-        }
-    }
-
-    private List<MetricDto> buildMetricDtos(MetricDataResult result) {
-        List<Instant> timestamps = result.timestamps();
-        List<Double> values = result.values();
-
-        if (timestamps == null || values == null || timestamps.size() != values.size()) {
-            return Collections.emptyList();
-        }
-
-        return IntStream.range(0, timestamps.size())
-                .mapToObj(i -> new MetricDto(timestamps.get(i), values.get(i)))
-                .collect(Collectors.toList());
-    }
-
-    private GetMetricDataRequest buildMetricDataRequest(String instanceId, String metricName, String namespace) {
-        Metric metric = Metric.builder()
-                .namespace(namespace).metricName(metricName)
-                .dimensions(Dimension.builder().name("InstanceId").value(instanceId).build()).build();
-
-        MetricStat metricStat = MetricStat.builder()
-                .metric(metric).period(86400).stat("Average").build();
-
-        MetricDataQuery metricDataQuery = MetricDataQuery.builder()
-                .id(metricName.toLowerCase().replace(" ", "")).metricStat(metricStat).returnData(true).build();
-
-        return GetMetricDataRequest.builder()
-                .startTime(Instant.now().minus(30, ChronoUnit.DAYS)).endTime(Instant.now())
-                .metricDataQueries(metricDataQuery).scanBy(ScanBy.TIMESTAMP_DESCENDING).build();
-    }
-
-    @Async("awsTaskExecutor")
-    @Cacheable("wastedResources")
-    public CompletableFuture<List<DashboardData.WastedResource>> getWastedResources() {
-        logger.info("Fetching wasted resources...");
-        List<DashboardData.WastedResource> wasted = new ArrayList<>();
-        wasted.addAll(findUnattachedEbsVolumes());
-        wasted.addAll(findUnusedElasticIps());
-        wasted.addAll(findOldSnapshots());
-        wasted.addAll(findDeregisteredAmis());
-        wasted.addAll(findIdleRdsInstances());
-        wasted.addAll(findIdleLoadBalancers());
-        wasted.addAll(findUnusedSecurityGroups());
-        wasted.addAll(findIdleEc2Instances());
-        wasted.addAll(findUnattachedEnis());
-        logger.info("... found {} wasted resources.", wasted.size());
-        return CompletableFuture.completedFuture(wasted);
-    }
-
-    @Async("awsTaskExecutor")
-    @Cacheable("inventory")
-    public CompletableFuture<DashboardData.ResourceInventory> getResourceInventory() {
-        logger.info("Fetching resource inventory...");
-        int vpc = 0, ecs = 0, ec2 = 0, k8s = 0, lambdas = 0, ebs = 0, images = 0, snapshots = 0;
-        try { vpc = ec2Client.describeVpcs().vpcs().size(); } catch (Exception e) { logger.error("Inv check fail: VPCs", e); }
-        try { ecs = ecsClient.listClusters().clusterArns().size(); } catch (Exception e) { logger.error("Inv check fail: ECS", e); }
-        try { ec2 = ec2Client.describeInstances().reservations().stream().mapToInt(r -> r.instances().size()).sum(); } catch (Exception e) { logger.error("Inv check fail: EC2", e); }
-        try { k8s = eksClient.listClusters().clusters().size(); } catch (Exception e) { logger.error("Inv check fail: EKS", e); }
-        try { lambdas = lambdaClient.listFunctions().functions().size(); } catch (Exception e) { logger.error("Inv check fail: Lambda", e); }
-        try { ebs = ec2Client.describeVolumes().volumes().size(); } catch (Exception e) { logger.error("Inv check fail: EBS", e); }
-        try { images = ec2Client.describeImages(r -> r.owners("self")).images().size(); } catch (Exception e) { logger.error("Inv check fail: Images", e); }
-        try { snapshots = ec2Client.describeSnapshots(r -> r.ownerIds("self")).snapshots().size(); } catch (Exception e) { logger.error("Inv check fail: Snapshots", e); }
-        return CompletableFuture.completedFuture(new DashboardData.ResourceInventory(vpc, ecs, ec2, k8s, lambdas, ebs, images, snapshots));
-    }
-
-    @Async("awsTaskExecutor")
-    @Cacheable("cloudwatchStatus")
-    public CompletableFuture<DashboardData.CloudWatchStatus> getCloudWatchStatus() {
-        logger.info("Fetching CloudWatch status...");
-        try {
-            List<software.amazon.awssdk.services.cloudwatch.model.MetricAlarm> alarms = cloudWatchClient.describeAlarms().metricAlarms();
-            long ok = alarms.stream().filter(a -> a.stateValueAsString().equals("OK")).count();
-            long alarm = alarms.stream().filter(a -> a.stateValueAsString().equals("ALARM")).count();
-            long insufficient = alarms.stream().filter(a -> a.stateValueAsString().equals("INSUFFICIENT_DATA")).count();
-            return CompletableFuture.completedFuture(new DashboardData.CloudWatchStatus(ok, alarm, insufficient));
-        } catch (Exception e) {
-            logger.error("Could not fetch CloudWatch alarms.", e);
-            return CompletableFuture.completedFuture(new DashboardData.CloudWatchStatus(0, 0, 0));
-        }
-    }
-
-    @Async("awsTaskExecutor")
-    @Cacheable("securityInsights")
-    public CompletableFuture<List<DashboardData.SecurityInsight>> getSecurityInsights() {
-        logger.info("Fetching security insights...");
-        List<DashboardData.SecurityInsight> insights = new ArrayList<>();
-        try {
-            int oldKeyCount = (int) iamClient.listUsers().users().stream()
-                    .flatMap(u -> iamClient.listAccessKeys(r -> r.userName(u.userName())).accessKeyMetadata().stream())
-                    .filter(k -> k.createDate().isBefore(Instant.now().minus(90, ChronoUnit.DAYS))).count();
-            if (oldKeyCount > 0)
-                insights.add(new DashboardData.SecurityInsight("IAM user access key is too old", "", "SECURITY", oldKeyCount));
-        } catch (Exception e) {
-            logger.error("Could not fetch IAM key age.", e);
-        }
-        try {
-            PasswordPolicy policy = iamClient.getAccountPasswordPolicy().passwordPolicy();
-            if (policy.minimumPasswordLength() < 14)
-                insights.add(new DashboardData.SecurityInsight("Password policy is too weak", "Min length is " + policy.minimumPasswordLength(), "SECURITY", 1));
-        } catch (NoSuchEntityException e) {
-            insights.add(new DashboardData.SecurityInsight("Account password policy not set", "", "SECURITY", 1));
-        } catch (Exception e) {
-            logger.error("Could not fetch password policy.", e);
-        }
-        return CompletableFuture.completedFuture(insights);
-    }
-
-    @Async("awsTaskExecutor")
-    @Cacheable("ec2Recs")
-    public CompletableFuture<List<DashboardData.OptimizationRecommendation>> getEc2InstanceRecommendations() {
-        logger.info("Fetching EC2 recommendations...");
-        try {
-            GetEc2InstanceRecommendationsRequest request = GetEc2InstanceRecommendationsRequest.builder().build();
-            List<InstanceRecommendation> recommendations = computeOptimizerClient.getEC2InstanceRecommendations(request).instanceRecommendations();
-            return CompletableFuture.completedFuture(recommendations.stream()
-                    .filter(r -> r.finding() != null && !r.finding().toString().equals("OPTIMIZED") && r.recommendationOptions() != null && !r.recommendationOptions().isEmpty())
-                    .map(r -> new DashboardData.OptimizationRecommendation("EC2", r.instanceArn().split("/")[1], r.currentInstanceType(), r.recommendationOptions().get(0).instanceType(),
-                            r.recommendationOptions().get(0).savingsOpportunity() != null && r.recommendationOptions().get(0).savingsOpportunity().estimatedMonthlySavings() != null && r.recommendationOptions().get(0).savingsOpportunity().estimatedMonthlySavings().value() != null
-                                    ? r.recommendationOptions().get(0).savingsOpportunity().estimatedMonthlySavings().value() : 0.0,
-                            r.findingReasonCodes().stream().map(Object::toString).collect(Collectors.joining(", "))))
-                    .collect(Collectors.toList()));
-        } catch (Exception e) {
-            logger.error("Could not fetch EC2 instance recommendations.", e);
-            return CompletableFuture.completedFuture(Collections.emptyList());
-        }
-    }
-
-    @Async("awsTaskExecutor")
-    @Cacheable("costAnomalies")
-    public CompletableFuture<List<DashboardData.CostAnomaly>> getCostAnomalies() {
-        logger.info("Fetching cost anomalies...");
-        try {
-            AnomalyDateInterval dateInterval = AnomalyDateInterval.builder()
-                    .startDate(LocalDate.now().minusDays(60).toString()).endDate(LocalDate.now().toString()).build();
-            GetAnomaliesRequest request = GetAnomaliesRequest.builder().dateInterval(dateInterval).build();
-            List<Anomaly> anomalies = costExplorerClient.getAnomalies(request).anomalies();
-            return CompletableFuture.completedFuture(anomalies.stream()
-                    .map(a -> new DashboardData.CostAnomaly(
-                            a.anomalyId(), getServiceNameFromAnomaly(a), a.impact().totalImpact(),
-                            LocalDate.parse(a.anomalyStartDate().substring(0, 10)),
-                            a.anomalyEndDate() != null ? LocalDate.parse(a.anomalyEndDate().substring(0, 10)) : LocalDate.now()
-                    ))
-                    .collect(Collectors.toList()));
-        } catch (Exception e) {
-            logger.error("Could not fetch Cost Anomalies.", e);
-            return CompletableFuture.completedFuture(Collections.emptyList());
-        }
-    }
-
-    @Async("awsTaskExecutor")
-    @Cacheable("ebsRecs")
-    public CompletableFuture<List<DashboardData.OptimizationRecommendation>> getEbsVolumeRecommendations() {
-        logger.info("Fetching EBS recommendations...");
-        try {
-            GetEbsVolumeRecommendationsRequest request = GetEbsVolumeRecommendationsRequest.builder().build();
-            List<VolumeRecommendation> recommendations = computeOptimizerClient.getEBSVolumeRecommendations(request).volumeRecommendations();
-            return CompletableFuture.completedFuture(recommendations.stream()
-                    .filter(r -> r.finding() != null && !r.finding().toString().equals("OPTIMIZED") && r.volumeRecommendationOptions() != null && !r.volumeRecommendationOptions().isEmpty())
-                    .map(r -> {
-                        VolumeRecommendationOption opt = r.volumeRecommendationOptions().get(0);
-                        return new DashboardData.OptimizationRecommendation("EBS", r.volumeArn().split("/")[1],
-                                r.currentConfiguration().volumeType() + " - " + r.currentConfiguration().volumeSize() + "GiB",
-                                opt.configuration().volumeType() + " - " + opt.configuration().volumeSize() + "GiB",
-                                opt.savingsOpportunity() != null && opt.savingsOpportunity().estimatedMonthlySavings() != null ? opt.savingsOpportunity().estimatedMonthlySavings().value() : 0.0,
-                                r.finding().toString());
-                    })
-                    .collect(Collectors.toList()));
-        } catch (Exception e) {
-            logger.error("Could not fetch EBS volume recommendations.", e);
-            return CompletableFuture.completedFuture(Collections.emptyList());
-        }
-    }
-
-    @Async("awsTaskExecutor")
-    @Cacheable("lambdaRecs")
-    public CompletableFuture<List<DashboardData.OptimizationRecommendation>> getLambdaFunctionRecommendations() {
-        logger.info("Fetching Lambda recommendations...");
-        try {
-            GetLambdaFunctionRecommendationsRequest request = GetLambdaFunctionRecommendationsRequest.builder().build();
-            List<LambdaFunctionRecommendation> recommendations = computeOptimizerClient.getLambdaFunctionRecommendations(request).lambdaFunctionRecommendations();
-            return CompletableFuture.completedFuture(recommendations.stream()
-                    .filter(r -> r.finding() != null && !r.finding().toString().equals("OPTIMIZED") && r.memorySizeRecommendationOptions() != null && !r.memorySizeRecommendationOptions().isEmpty())
-                    .map(r -> {
-                        LambdaFunctionMemoryRecommendationOption opt = r.memorySizeRecommendationOptions().get(0);
-                        return new DashboardData.OptimizationRecommendation("Lambda",
-                                r.functionArn().substring(r.functionArn().lastIndexOf(':') + 1),
-                                r.currentMemorySize() + " MB", opt.memorySize() + " MB",
-                                opt.savingsOpportunity() != null && opt.savingsOpportunity().estimatedMonthlySavings() != null ? opt.savingsOpportunity().estimatedMonthlySavings().value() : 0.0,
-                                r.findingReasonCodes().stream().map(Object::toString).collect(Collectors.joining(", ")));
-                    })
-                    .collect(Collectors.toList()));
-        } catch (Exception e) {
-            logger.error("Could not fetch Lambda function recommendations.", e);
-            return CompletableFuture.completedFuture(Collections.emptyList());
-        }
-    }
-
-    @Async("awsTaskExecutor")
-    @Cacheable("reservationAnalysis")
-    public CompletableFuture<DashboardData.ReservationAnalysis> getReservationAnalysis() {
-        logger.info("Fetching reservation analysis...");
-        try {
-            String today = LocalDate.now().toString();
-            String thirtyDaysAgo = LocalDate.now().minusDays(30).toString();
-            DateInterval last30Days = DateInterval.builder().start(thirtyDaysAgo).end(today).build();
-            GetReservationUtilizationRequest utilRequest = GetReservationUtilizationRequest.builder().timePeriod(last30Days).build();
-            List<UtilizationByTime> utilizations = costExplorerClient.getReservationUtilization(utilRequest).utilizationsByTime();
-            GetReservationCoverageRequest covRequest = GetReservationCoverageRequest.builder().timePeriod(last30Days).build();
-            List<CoverageByTime> coverages = costExplorerClient.getReservationCoverage(covRequest).coveragesByTime();
-            double utilizationPercentage = utilizations.isEmpty() || utilizations.get(0).total() == null ? 0.0 : Double.parseDouble(utilizations.get(0).total().utilizationPercentage());
-            double coveragePercentage = coverages.isEmpty() || coverages.get(0).total() == null ? 0.0 : Double.parseDouble(coverages.get(0).total().coverageHours().coverageHoursPercentage());
-            return CompletableFuture.completedFuture(new DashboardData.ReservationAnalysis(utilizationPercentage, coveragePercentage));
-        } catch (Exception e) {
-            logger.error("Could not fetch reservation analysis data.", e);
-            return CompletableFuture.completedFuture(new DashboardData.ReservationAnalysis(0.0, 0.0));
-        }
-    }
-
-    @Async("awsTaskExecutor")
-    @Cacheable("reservationPurchaseRecs")
-    public CompletableFuture<List<DashboardData.ReservationPurchaseRecommendation>> getReservationPurchaseRecommendations() {
-        logger.info("Fetching RI purchase recommendations...");
-        try {
-            GetReservationPurchaseRecommendationRequest request = GetReservationPurchaseRecommendationRequest.builder()
-                    .lookbackPeriodInDays(LookbackPeriodInDays.SIXTY_DAYS).service("Amazon Elastic Compute Cloud - Compute").build();
-            GetReservationPurchaseRecommendationResponse response = costExplorerClient.getReservationPurchaseRecommendation(request);
-
-            return CompletableFuture.completedFuture(response.recommendations().stream()
-                    .filter(rec -> rec.recommendationDetails() != null && !rec.recommendationDetails().isEmpty())
-                    .flatMap(rec -> rec.recommendationDetails().stream()
-                            .map(details -> {
-                                try {
-                                    return new DashboardData.ReservationPurchaseRecommendation(
-                                            getFieldValue(details, "instanceDetails"), getFieldValue(details, "recommendedNumberOfInstancesToPurchase"),
-                                            getFieldValue(details, "recommendedNormalizedUnitsToPurchase"), getFieldValue(details, "minimumNormalizedUnitsToPurchase"),
-                                            getFieldValue(details, "estimatedMonthlySavingsAmount"), getFieldValue(details, "estimatedMonthlyOnDemandCost"),
-                                            getFieldValue(details, "estimatedMonthlyCost"), getTermValue(rec));
-                                } catch (Exception e) {
-                                    logger.warn("Failed to process recommendation detail: {}", e.getMessage());
-                                    return null;
-                                }
-                            }))
-                    .filter(Objects::nonNull)
-                    .collect(Collectors.toList()));
-        } catch (Exception e) {
-            logger.error("Could not fetch reservation purchase recommendations.", e);
-            return CompletableFuture.completedFuture(Collections.emptyList());
-        }
-    }
-
-    @Async("awsTaskExecutor")
-    @Cacheable("billingSummary")
-    public CompletableFuture<List<DashboardData.BillingSummary>> getBillingSummary() {
-        logger.info("Fetching billing summary...");
-        try {
-            GetCostAndUsageRequest request = GetCostAndUsageRequest.builder()
-                    .timePeriod(DateInterval.builder().start(LocalDate.now().withDayOfMonth(1).toString()).end(LocalDate.now().plusDays(1).toString()).build())
-                    .granularity(Granularity.MONTHLY).metrics("UnblendedCost")
-                    .groupBy(GroupDefinition.builder().type(GroupDefinitionType.DIMENSION).key("SERVICE").build()).build();
-            return CompletableFuture.completedFuture(costExplorerClient.getCostAndUsage(request).resultsByTime()
-                    .stream().flatMap(r -> r.groups().stream())
-                    .map(g -> new DashboardData.BillingSummary(g.keys().get(0), Double.parseDouble(g.metrics().get("UnblendedCost").amount())))
-                    .filter(s -> s.getMonthToDateCost() > 0.01).collect(Collectors.toList()));
-        } catch (Exception e) {
-            logger.error("Could not fetch billing summary.", e);
-            return CompletableFuture.completedFuture(new ArrayList<>());
-        }
-    }
-
-    @Async("awsTaskExecutor")
-    @Cacheable("iamResources")
-    public CompletableFuture<DashboardData.IamResources> getIamResources() {
-        logger.info("Fetching IAM resources...");
-        int users = 0, groups = 0, policies = 0, roles = 0;
-        try { users = iamClient.listUsers().users().size(); } catch (Exception e) { logger.error("IAM check failed for Users", e); }
-        try { groups = iamClient.listGroups().groups().size(); } catch (Exception e) { logger.error("IAM check failed for Groups", e); }
-        try { policies = iamClient.listPolicies(r -> r.scope(PolicyScopeType.LOCAL)).policies().size(); } catch (Exception e) { logger.error("IAM check failed for Policies", e); }
-        try { roles = iamClient.listRoles().roles().size(); } catch (Exception e) { logger.error("IAM check failed for Roles", e); }
-        return CompletableFuture.completedFuture(new DashboardData.IamResources(users, groups, policies, roles));
-    }
-
-    @Async("awsTaskExecutor")
-    @Cacheable("costHistory")
-    public CompletableFuture<DashboardData.CostHistory> getCostHistory() {
-        logger.info("Fetching cost history...");
-        List<String> labels = new ArrayList<>();
-        List<Double> costs = new ArrayList<>();
-        try {
-            for (int i = 5; i >= 0; i--) {
-                LocalDate month = LocalDate.now().minusMonths(i);
-                labels.add(month.format(DateTimeFormatter.ofPattern("MMM uuuu")));
-                GetCostAndUsageRequest req = GetCostAndUsageRequest.builder()
-                        .timePeriod(DateInterval.builder().start(month.withDayOfMonth(1).toString()).end(month.plusMonths(1).withDayOfMonth(1).toString()).build())
-                        .granularity(Granularity.MONTHLY).metrics("UnblendedCost").build();
-                costs.add(Double.parseDouble(costExplorerClient.getCostAndUsage(req).resultsByTime().get(0).total().get("UnblendedCost").amount()));
-            }
-        } catch (Exception e) {
-            logger.error("Could not fetch cost history", e);
-        }
-        return CompletableFuture.completedFuture(new DashboardData.CostHistory(labels, costs));
-    }
-
-    @Async("awsTaskExecutor")
-    public CompletableFuture<DashboardData.SavingsSummary> getSavingsSummary() {
-        List<DashboardData.SavingsSuggestion> suggestions = List.of(
-                new DashboardData.SavingsSuggestion("Rightsizing", 155.93), new DashboardData.SavingsSuggestion("Spots", 211.78));
-        return CompletableFuture.completedFuture(new DashboardData.SavingsSummary(
-                suggestions.stream().mapToDouble(DashboardData.SavingsSuggestion::getSuggested).sum(), suggestions));
-    }
-
-    private List<DashboardData.WastedResource> findUnattachedEbsVolumes() {
-        try {
-            return ec2Client.describeVolumes(req -> req.filters(f -> f.name("status").values("available")))
-                    .volumes().stream()
-                    .map(volume -> {
-                        String region = volume.availabilityZone().substring(0, volume.availabilityZone().length() - 1);
-                        double monthlyCost = calculateEbsMonthlyCost(volume, region);
-                        return new DashboardData.WastedResource(
-                                volume.volumeId(), getTagName(volume), "EBS Volume", region, monthlyCost, "Unattached Volume");
-                    })
-                    .collect(Collectors.toList());
-        } catch (Exception e) {
-            logger.error("Sub-task failed: unattached EBS volumes.", e);
-            return Collections.emptyList();
-        }
-    }
-
-    private List<DashboardData.WastedResource> findUnusedElasticIps() {
-        try {
-            return ec2Client.describeAddresses().addresses().stream()
-                    .filter(address -> address.associationId() == null)
-                    .map(address -> new DashboardData.WastedResource(address.allocationId(), address.publicIp(), "Elastic IP", "Global", 5.0, "Unassociated EIP"))
-                    .collect(Collectors.toList());
-        } catch (Exception e) {
-            logger.error("Sub-task failed: unused Elastic IPs.", e);
-            return Collections.emptyList();
-        }
-    }
-
-    private List<DashboardData.WastedResource> findOldSnapshots() {
-        try {
-            Instant ninetyDaysAgo = Instant.now().minus(90, ChronoUnit.DAYS);
-            return ec2Client.describeSnapshots(r -> r.ownerIds("self")).snapshots().stream()
-                    .filter(s -> s.startTime().isBefore(ninetyDaysAgo))
-                    .map(snapshot -> new DashboardData.WastedResource(snapshot.snapshotId(), getTagName(snapshot), "Snapshot", "Regional", calculateSnapshotMonthlyCost(snapshot), "Older than 90 days"))
-                    .collect(Collectors.toList());
-        } catch (Exception e) {
-            logger.error("Sub-task failed: old snapshots.", e);
-            return Collections.emptyList();
-        }
-    }
-
-    private List<DashboardData.WastedResource> findDeregisteredAmis() {
-        try {
-            DescribeImagesRequest imagesRequest = DescribeImagesRequest.builder().owners("self").build();
-            return ec2Client.describeImages(imagesRequest).images().stream()
-                    .filter(image -> image.state() != ImageState.AVAILABLE)
-                    .map(image -> new DashboardData.WastedResource(image.imageId(), image.name(), "AMI", "Regional", 1.0, "Deregistered or Failed State"))
-                    .collect(Collectors.toList());
-        } catch (Exception e) {
-            logger.error("Sub-task failed: unused AMIs.", e);
-            return Collections.emptyList();
-        }
-    }
-
-    private List<DashboardData.WastedResource> findIdleRdsInstances() {
-        try {
-            return rdsClient.describeDBInstances().dbInstances().stream()
-                    .filter(this::isRdsInstanceIdle)
-                    .map(dbInstance -> new DashboardData.WastedResource(
-                            dbInstance.dbInstanceIdentifier(), dbInstance.dbInstanceIdentifier(), "RDS Instance",
-                            dbInstance.availabilityZone().replaceAll(".$", ""), 20.0, "Idle RDS Instance (no connections)"))
-                    .collect(Collectors.toList());
-        } catch (Exception e) {
-            logger.error("Sub-task failed: idle RDS instances.", e);
-            return Collections.emptyList();
-        }
-    }
-
-    private boolean isRdsInstanceIdle(software.amazon.awssdk.services.rds.model.DBInstance dbInstance) {
-        try {
-            GetMetricDataRequest request = GetMetricDataRequest.builder()
-                    .startTime(Instant.now().minus(7, ChronoUnit.DAYS)).endTime(Instant.now())
-                    .metricDataQueries(MetricDataQuery.builder()
-                            .id("rdsConnections").metricStat(MetricStat.builder()
-                                    .metric(Metric.builder().namespace("AWS/RDS").metricName("DatabaseConnections")
-                                            .dimensions(Dimension.builder().name("DBInstanceIdentifier").value(dbInstance.dbInstanceIdentifier()).build()).build())
-                                    .period(86400).stat("Maximum").build())
-                            .returnData(true).build())
-                    .build();
-            List<MetricDataResult> results = cloudWatchClient.getMetricData(request).metricDataResults();
-            if (!results.isEmpty() && !results.get(0).values().isEmpty()) {
-                return results.get(0).values().stream().allMatch(v -> v < 1);
-            }
-        } catch (Exception e) {
-            logger.error("Could not get metrics for RDS instance {}: {}", dbInstance.dbInstanceIdentifier(), e.getMessage());
-        }
-        return false;
-    }
-
-    private List<DashboardData.WastedResource> findIdleLoadBalancers() {
-        List<DashboardData.WastedResource> wastedLbs = new ArrayList<>();
-        try {
-            elbv2Client.describeLoadBalancers().loadBalancers().forEach(lb -> {
-                boolean isIdle = elbv2Client.describeTargetGroups(req -> req.loadBalancerArn(lb.loadBalancerArn()))
-                        .targetGroups().stream()
-                        .allMatch(tg -> elbv2Client.describeTargetHealth(req -> req.targetGroupArn(tg.targetGroupArn())).targetHealthDescriptions().isEmpty());
-                if (isIdle) {
-                    wastedLbs.add(new DashboardData.WastedResource(
-                            lb.loadBalancerArn(), lb.loadBalancerName(), "Load Balancer",
-                            lb.availabilityZones().get(0).zoneName().replaceAll(".$", ""),
-                            15.0, "Idle Load Balancer (no targets)"));
-                }
-            });
-            return wastedLbs;
-        } catch (Exception e) {
-            logger.error("Sub-task failed: idle Load Balancers.", e);
-            return Collections.emptyList();
-        }
-    }
-
-    private List<DashboardData.WastedResource> findUnusedSecurityGroups() {
-        try {
-            return ec2Client.describeSecurityGroups().securityGroups().stream()
-                    .filter(sg -> sg.vpcId() != null && isSecurityGroupUnused(sg.groupId()))
-                    .map(sg -> new DashboardData.WastedResource(
-                            sg.groupId(), sg.groupName(), "Security Group", "Regional", 0.0, "Unused Security Group"))
-                    .collect(Collectors.toList());
-        } catch (Exception e) {
-            logger.error("Sub-task failed: unused security groups.", e);
-            return Collections.emptyList();
-        }
-    }
-
-    private boolean isSecurityGroupUnused(String groupId) {
-        try {
-            DescribeNetworkInterfacesRequest request = DescribeNetworkInterfacesRequest.builder()
-                    .filters(software.amazon.awssdk.services.ec2.model.Filter.builder().name("group-id").values(groupId).build()).build();
-            return ec2Client.describeNetworkInterfaces(request).networkInterfaces().isEmpty();
-        } catch (Exception e) {
-            logger.error("Could not check usage for security group {}: {}", groupId, e.getMessage());
-        }
-        return false;
-    }
-
-    private List<DashboardData.WastedResource> findIdleEc2Instances() {
-        try {
-            return ec2Client.describeInstances().reservations().stream()
-                    .flatMap(r -> r.instances().stream())
-                    .filter(this::isEc2InstanceIdle)
-                    .map(instance -> new DashboardData.WastedResource(
-                            instance.instanceId(), getTagName(instance.tags(), instance.instanceId()),
-                            "EC2 Instance", instance.placement().availabilityZone().replaceAll(".$", ""),
-                            10.0, "Idle EC2 Instance (low CPU)"))
-                    .collect(Collectors.toList());
-        } catch (Exception e) {
-            logger.error("Sub-task failed: idle EC2 instances.", e);
-            return Collections.emptyList();
-        }
-    }
-
-    private boolean isEc2InstanceIdle(Instance instance) {
-        try {
-            GetMetricDataRequest request = buildMetricDataRequest(instance.instanceId(), "CPUUtilization", "AWS/EC2");
-            List<MetricDataResult> results = cloudWatchClient.getMetricData(request).metricDataResults();
-            if (!results.isEmpty() && !results.get(0).values().isEmpty()) {
-                return results.get(0).values().stream().mapToDouble(Double::doubleValue).average().orElse(100.0) < 3.0;
-            }
-        } catch (Exception e) {
-            logger.error("Could not get metrics for EC2 instance {}: {}", instance.instanceId(), e.getMessage());
-        }
-        return false;
-    }
-
-    private List<DashboardData.WastedResource> findUnattachedEnis() {
-        try {
-            return ec2Client.describeNetworkInterfaces(req -> req.filters(f -> f.name("status").values("available")))
-                    .networkInterfaces().stream()
-                    .map(eni -> new DashboardData.WastedResource(
-                            eni.networkInterfaceId(), getTagName(eni.tagSet(), eni.networkInterfaceId()),
-                            "ENI", eni.availabilityZone().replaceAll(".$", ""), 2.0, "Unattached ENI"))
-                    .collect(Collectors.toList());
-        } catch (Exception e) {
-            logger.error("Sub-task failed: unattached ENIs.", e);
-            return Collections.emptyList();
-        }
-    }
-
-    private String getTagName(Volume volume) {
-        return volume.hasTags() ? volume.tags().stream().filter(t -> "Name".equalsIgnoreCase(t.key())).findFirst().map(Tag::value).orElse(volume.volumeId()) : volume.volumeId();
-    }
-
-    private String getTagName(Snapshot snapshot) {
-        return snapshot.hasTags() ? snapshot.tags().stream().filter(t -> "Name".equalsIgnoreCase(t.key())).findFirst().map(Tag::value).orElse(snapshot.snapshotId()) : snapshot.snapshotId();
-    }
-
-    public String getTagName(List<Tag> tags, String defaultName) {
-        if (tags == null || tags.isEmpty()) {
-            return defaultName;
-        }
-        return tags.stream()
-                .filter(t -> t.key().equalsIgnoreCase("Name"))
-                .findFirst()
-                .map(Tag::value)
-                .orElse(defaultName);
-    }
-
-    private double calculateEbsMonthlyCost(Volume volume, String region) {
-        double gbMonthPrice = pricingService.getEbsGbMonthPrice(region, volume.volumeTypeAsString());
-        return volume.size() * gbMonthPrice;
-    }
-
-    private double calculateSnapshotMonthlyCost(Snapshot snapshot) {
-        if (snapshot.volumeSize() != null) return snapshot.volumeSize() * 0.05;
-        return 0.0;
-    }
-
-    private DashboardData.OptimizationSummary getOptimizationSummary(
-            List<DashboardData.OptimizationRecommendation> ec2Recs, List<DashboardData.OptimizationRecommendation> ebsRecs,
-            List<DashboardData.OptimizationRecommendation> lambdaRecs, List<DashboardData.CostAnomaly> anomalies) {
-        double totalSavings = Stream.of(ec2Recs, ebsRecs, lambdaRecs).flatMap(List::stream).mapToDouble(DashboardData.OptimizationRecommendation::getEstimatedMonthlySavings).sum();
-        long criticalAlerts = anomalies.size() + ec2Recs.size() + ebsRecs.size() + lambdaRecs.size();
-        return new DashboardData.OptimizationSummary(totalSavings, criticalAlerts);
-    }
-
-    private String getServiceNameFromAnomaly(Anomaly anomaly) {
-        if (anomaly.rootCauses() != null && !anomaly.rootCauses().isEmpty()) {
-            RootCause rootCause = anomaly.rootCauses().get(0);
-            if (rootCause.service() != null) return rootCause.service();
-        }
-        return "Unknown Service";
-    }
-
-    private String getFieldValue(Object details, String methodName) {
-        try {
-            Method method = details.getClass().getMethod(methodName);
-            Object result = method.invoke(details);
-            return result != null ? result.toString() : "0";
-        } catch (Exception e) {
-            logger.debug("Could not access method {}: {}", methodName, e.getMessage());
-            return "N/A";
-        }
-    }
-
-    private String getTermValue(ReservationPurchaseRecommendation rec) {
-        try { return rec.termInYears() != null ? rec.termInYears().toString() : "1 Year"; }
-        catch (Exception e) { logger.debug("Could not determine term value", e); return "1 Year"; }
-    }
-
-    @Async("awsTaskExecutor")
-    @Cacheable(value = "graphData", key = "#vpcId")
-    public CompletableFuture<List<Map<String, Object>>> getGraphData(String vpcId) {
-        logger.info("Fetching graph data for VPC ID: {}", vpcId);
-        return CompletableFuture.supplyAsync(() -> {
-            List<Map<String, Object>> elements = new ArrayList<>();
-            try {
-                s3Client.listBuckets().buckets().forEach(bucket -> {
-                    Map<String, Object> bucketNode = new HashMap<>();
-                    Map<String, Object> bucketData = new HashMap<>();
-                    bucketData.put("id", bucket.name()); bucketData.put("label", bucket.name()); bucketData.put("type", "S3 Bucket");
-                    bucketNode.put("data", bucketData);
-                    elements.add(bucketNode);
-                });
-
-                if (vpcId == null || vpcId.isBlank()) return elements;
-
-                Vpc vpc = ec2Client.describeVpcs(r -> r.vpcIds(vpcId)).vpcs().get(0);
-                Map<String, Object> vpcNode = new HashMap<>();
-                Map<String, Object> vpcData = new HashMap<>();
-                vpcData.put("id", vpc.vpcId()); vpcData.put("label", getTagName(vpc.tags(), vpc.vpcId())); vpcData.put("type", "VPC");
-                vpcNode.put("data", vpcData);
-                elements.add(vpcNode);
-
-                DescribeSubnetsRequest subnetsRequest = DescribeSubnetsRequest.builder().filters(f -> f.name("vpc-id").values(vpcId)).build();
-                List<software.amazon.awssdk.services.ec2.model.Subnet> subnets = ec2Client.describeSubnets(subnetsRequest).subnets();
-                subnets.stream().map(software.amazon.awssdk.services.ec2.model.Subnet::availabilityZone).distinct().forEach(azName -> {
-                    Map<String, Object> azNode = new HashMap<>();
-                    Map<String, Object> azData = new HashMap<>();
-                    azData.put("id", azName); azData.put("label", azName); azData.put("type", "Availability Zone"); azData.put("parent", vpc.vpcId());
-                    azNode.put("data", azData);
-                    elements.add(azNode);
-                });
-
-                subnets.forEach(subnet -> {
-                    Map<String, Object> subnetNode = new HashMap<>();
-                    Map<String, Object> subnetData = new HashMap<>();
-                    subnetData.put("id", subnet.subnetId()); subnetData.put("label", getTagName(subnet.tags(), subnet.subnetId())); subnetData.put("type", "Subnet"); subnetData.put("parent", subnet.availabilityZone());
-                    subnetNode.put("data", subnetData);
-                    elements.add(subnetNode);
-                });
-
-                ec2Client.describeInternetGateways(r -> r.filters(f -> f.name("attachment.vpc-id").values(vpcId)))
-                        .internetGateways().forEach(igw -> {
-                            Map<String, Object> igwNode = new HashMap<>();
-                            Map<String, Object> igwData = new HashMap<>();
-                            igwData.put("id", igw.internetGatewayId()); igwData.put("label", getTagName(igw.tags(), igw.internetGatewayId())); igwData.put("type", "Internet Gateway"); igwData.put("parent", vpc.vpcId());
-                            igwNode.put("data", igwData);
-                            elements.add(igwNode);
-                        });
-
-                ec2Client.describeNatGateways(r -> r.filter(f -> f.name("vpc-id").values(vpcId)))
-                        .natGateways().forEach(nat -> {
-                            Map<String, Object> natNode = new HashMap<>();
-                            Map<String, Object> natData = new HashMap<>();
-                            natData.put("id", nat.natGatewayId()); natData.put("label", getTagName(nat.tags(), nat.natGatewayId())); natData.put("type", "NAT Gateway"); natData.put("parent", nat.subnetId());
-                            natNode.put("data", natData);
-                            elements.add(natNode);
-                        });
-
-                DescribeSecurityGroupsRequest sgsRequest = DescribeSecurityGroupsRequest.builder().filters(f -> f.name("vpc-id").values(vpcId)).build();
-                ec2Client.describeSecurityGroups(sgsRequest).securityGroups().forEach(sg -> {
-                    Map<String, Object> sgNode = new HashMap<>();
-                    Map<String, Object> sgData = new HashMap<>();
-                    sgData.put("id", sg.groupId()); sgData.put("label", sg.groupName()); sgData.put("type", "Security Group"); sgData.put("parent", vpc.vpcId());
-                    sgNode.put("data", sgData);
-                    elements.add(sgNode);
-                });
-
-                autoScalingClient.describeAutoScalingGroups().autoScalingGroups().stream()
-                        .filter(asg -> asg.vpcZoneIdentifier().contains(vpcId))
-                        .forEach(asg -> {
-                            Map<String, Object> asgNode = new HashMap<>();
-                            Map<String, Object> asgData = new HashMap<>();
-                            asgData.put("id", asg.autoScalingGroupARN()); asgData.put("label", asg.autoScalingGroupName()); asgData.put("type", "Auto Scaling Group"); asgData.put("parent", vpc.vpcId());
-                            asgNode.put("data", asgData);
-                            elements.add(asgNode);
-
-                            asg.instances().forEach(inst -> {
-                                Map<String, Object> edge = new HashMap<>();
-                                Map<String, Object> edgeData = new HashMap<>();
-                                edgeData.put("id", asg.autoScalingGroupARN() + "-" + inst.instanceId()); edgeData.put("source", asg.autoScalingGroupARN()); edgeData.put("target", inst.instanceId());
-                                edge.put("data", edgeData);
-                                elements.add(edge);
-                            });
-                        });
-
-                DescribeInstancesRequest instancesRequest = DescribeInstancesRequest.builder().filters(f -> f.name("vpc-id").values(vpcId)).build();
-                ec2Client.describeInstances(instancesRequest).reservations().stream()
-                        .flatMap(r -> r.instances().stream())
-                        .filter(instance -> instance.subnetId() != null)
-                        .forEach(instance -> {
-                            Map<String, Object> instanceNode = new HashMap<>();
-                            Map<String, Object> instanceData = new HashMap<>();
-                            instanceData.put("id", instance.instanceId()); instanceData.put("label", getTagName(instance.tags(), instance.instanceId())); instanceData.put("type", "EC2 Instance"); instanceData.put("parent", instance.subnetId());
-                            instanceNode.put("data", instanceData);
-                            elements.add(instanceNode);
-
-                            instance.securityGroups().forEach(sg -> {
-                                Map<String, Object> edge = new HashMap<>();
-                                Map<String, Object> edgeData = new HashMap<>();
-                                edgeData.put("id", instance.instanceId() + "-" + sg.groupId()); edgeData.put("source", instance.instanceId()); edgeData.put("target", sg.groupId());
-                                edge.put("data", edgeData);
-                                elements.add(edge);
-                            });
-                        });
-
-                rdsClient.describeDBInstances().dbInstances().stream()
-                        .filter(db -> db.dbSubnetGroup() != null && vpcId.equals(db.dbSubnetGroup().vpcId()))
-                        .forEach(db -> {
-                            if (!db.dbSubnetGroup().subnets().isEmpty()) {
-                                Map<String, Object> dbNode = new HashMap<>();
-                                Map<String, Object> dbData = new HashMap<>();
-                                dbData.put("id", db.dbInstanceArn()); dbData.put("label", db.dbInstanceIdentifier()); dbData.put("type", "RDS Instance"); dbData.put("parent", db.dbSubnetGroup().subnets().get(0).subnetIdentifier());
-                                dbNode.put("data", dbData);
-                                elements.add(dbNode);
-                            }
-                        });
-
-            } catch (Exception e) {
-                logger.error("Failed to build graph data for VPC {}", vpcId, e);
-                throw new RuntimeException("Failed to fetch graph data from AWS", e);
-            }
-            return elements;
-        });
-    }
-
-    @Async("awsTaskExecutor")
-    @Cacheable("vpcList")
-    public CompletableFuture<List<Vpc>> getVpcList() {
-        logger.info("Fetching list of VPCs...");
-        return CompletableFuture.supplyAsync(() -> ec2Client.describeVpcs().vpcs());
-    }
-
-    @Async("awsTaskExecutor")
-    @Cacheable("securityFindings")
-    public CompletableFuture<List<SecurityFinding>> getComprehensiveSecurityFindings() {
-        logger.info("Starting comprehensive security scan...");
-        List<CompletableFuture<List<SecurityFinding>>> futures = List.of(
-            findUsersWithoutMfa(), findPublicS3Buckets(), findUnrestrictedSecurityGroups(),
-            findVpcsWithoutFlowLogs(), checkCloudTrailStatus(), findUnusedIamRoles()
-        );
-        return CompletableFuture.allOf(futures.toArray(new CompletableFuture[0]))
-            .thenApply(v -> futures.stream().map(CompletableFuture::join).flatMap(List::stream).collect(Collectors.toList()));
-    }
-
-    private CompletableFuture<List<SecurityFinding>> findUsersWithoutMfa() {
-        return CompletableFuture.supplyAsync(() -> {
-            logger.info("Security Scan: Checking for IAM users without MFA...");
-            List<SecurityFinding> findings = new ArrayList<>();
-            try {
-                iamClient.listUsers().users().forEach(user -> {
-                    if (user.passwordLastUsed() != null || iamClient.getLoginProfile(r -> r.userName(user.userName())).sdkHttpResponse().isSuccessful()) {
-                        software.amazon.awssdk.services.iam.model.ListMfaDevicesResponse mfaDevicesResponse = iamClient.listMFADevices(r -> r.userName(user.userName()));
-                        if (!mfaDevicesResponse.hasMfaDevices() || mfaDevicesResponse.mfaDevices().isEmpty()) {
-                            findings.add(new SecurityFinding(user.userName(), "Global", "IAM", "High", "User has console access but MFA is not enabled."));
-                        }
-                    }
-                });
-            } catch (Exception e) {
-                logger.error("Security Scan failed: Could not check for MFA on users.", e);
-            }
-            return findings;
-        });
-    }
-
-    private CompletableFuture<List<SecurityFinding>> findPublicS3Buckets() {
-        return CompletableFuture.supplyAsync(() -> {
-            logger.info("Security Scan: Checking for public S3 buckets...");
-            List<SecurityFinding> findings = new ArrayList<>();
-            try {
-                for (Bucket bucket : s3Client.listBuckets().buckets()) {
-                    String bucketName = bucket.name();
-                    String region = s3Client.getBucketLocation(r -> r.bucket(bucketName)).locationConstraintAsString();
-                    if (region == null) region = "us-east-1";
-
-                    boolean isPublic = false;
-                    String reason = "";
-
-                    try {
-                        GetPublicAccessBlockRequest pabRequest = GetPublicAccessBlockRequest.builder().bucket(bucketName).build();
-                        PublicAccessBlockConfiguration pab = s3Client.getPublicAccessBlock(pabRequest).publicAccessBlockConfiguration();
-                        if (!pab.blockPublicAcls() || !pab.ignorePublicAcls() || !pab.blockPublicPolicy() || !pab.restrictPublicBuckets()) {
-                            isPublic = true;
-                            reason = "Public Access Block is not fully enabled.";
-                        }
-                    } catch (Exception e) {}
-
-                    if (!isPublic) {
-                         boolean hasPublicAcl = s3Client.getBucketAcl(r -> r.bucket(bucketName)).grants().stream()
-                            .anyMatch(grant -> {
-                                String granteeUri = grant.grantee().uri();
-                                return (granteeUri != null && (granteeUri.endsWith("AllUsers") || granteeUri.endsWith("AuthenticatedUsers")))
-                                    && (grant.permission() == Permission.READ || grant.permission() == Permission.WRITE || grant.permission() == Permission.FULL_CONTROL);
-                            });
-                        if (hasPublicAcl) {
-                            isPublic = true;
-                            reason = "Bucket ACL grants public access.";
-                        }
-                    }
-
-                    if (isPublic) {
-                        findings.add(new SecurityFinding(bucketName, region, "S3", "Critical", reason));
-                    }
-                }
-            } catch (Exception e) {
-                logger.error("Security Scan failed: Could not check S3 bucket permissions.", e);
-            }
-            return findings;
-        });
-    }
-
-    private CompletableFuture<List<SecurityFinding>> findUnrestrictedSecurityGroups() {
-        return CompletableFuture.supplyAsync(() -> {
-            logger.info("Security Scan: Checking for unrestricted security groups...");
-            List<SecurityFinding> findings = new ArrayList<>();
-            try {
-                ec2Client.describeSecurityGroups().securityGroups().forEach(sg -> {
-                    sg.ipPermissions().forEach(perm -> {
-                        boolean openToWorld = perm.ipRanges().stream().anyMatch(ip -> "0.0.0.0/0".equals(ip.cidrIp()));
-                        if (openToWorld) {
-                            String description = String.format("Allows inbound traffic from anywhere (0.0.0.0/0) on port(s) %s",
-                                    perm.fromPort() == null ? "ALL" : (Objects.equals(perm.fromPort(), perm.toPort()) ? perm.fromPort().toString() : perm.fromPort() + "-" + perm.toPort()));
-                            findings.add(new SecurityFinding(sg.groupId(), this.configuredRegion, "VPC", "Critical", description));
-                        }
-                    });
-                });
-            } catch (Exception e) {
-                logger.error("Security Scan failed: Could not check security groups.", e);
-            }
-            return findings;
-        });
-    }
-
-    private CompletableFuture<List<SecurityFinding>> findVpcsWithoutFlowLogs() {
-        return CompletableFuture.supplyAsync(() -> {
-            logger.info("Security Scan: Checking for VPCs without Flow Logs...");
-            try {
-                Set<String> vpcsWithFlowLogs = ec2Client.describeFlowLogs().flowLogs().stream().map(FlowLog::resourceId).collect(Collectors.toSet());
-                return ec2Client.describeVpcs().vpcs().stream()
-                        .filter(vpc -> !vpcsWithFlowLogs.contains(vpc.vpcId()))
-                        .map(vpc -> new SecurityFinding(vpc.vpcId(), this.configuredRegion, "VPC", "Medium", "VPC does not have Flow Logs enabled."))
-                        .collect(Collectors.toList());
-            } catch (Exception e) {
-                logger.error("Security Scan failed: Could not check for VPC flow logs.", e);
-                return Collections.emptyList();
-            }
-        });
-    }
-
-    private CompletableFuture<List<SecurityFinding>> checkCloudTrailStatus() {
-        return CompletableFuture.supplyAsync(() -> {
-            logger.info("Security Scan: Checking CloudTrail status...");
-            List<SecurityFinding> findings = new ArrayList<>();
-            try {
-                List<Trail> trails = cloudTrailClient.describeTrails().trailList();
-                if (trails.isEmpty()) {
-                    findings.add(new SecurityFinding("Account", "Global", "CloudTrail", "Critical", "No CloudTrail trails are configured for the account."));
-                    return findings;
-                }
-                boolean hasActiveMultiRegionTrail = trails.stream().anyMatch(t -> {
-                    boolean isLogging = cloudTrailClient.getTrailStatus(r -> r.name(t.name())).isLogging();
-                    return t.isMultiRegionTrail() && isLogging;
-                });
-                if (!hasActiveMultiRegionTrail) {
-                    findings.add(new SecurityFinding("Account", "Global", "CloudTrail", "High", "No active, multi-region CloudTrail trail found."));
-                }
-            } catch (Exception e) {
-                logger.error("Security Scan failed: Could not check CloudTrail status.", e);
-            }
-            return findings;
-        });
-    }
-
-    private CompletableFuture<List<SecurityFinding>> findUnusedIamRoles() {
-        return CompletableFuture.supplyAsync(() -> {
-            logger.info("Security Scan: Checking for unused IAM roles...");
-            List<SecurityFinding> findings = new ArrayList<>();
-            Instant ninetyDaysAgo = Instant.now().minus(90, ChronoUnit.DAYS);
-            try {
-                iamClient.listRoles().roles().stream()
-                        .filter(role -> !role.path().startsWith("/aws-service-role/"))
-                        .forEach(role -> {
-                            try {
-                                Role lastUsed = iamClient.getRole(r -> r.roleName(role.roleName())).role();
-                                if (lastUsed.roleLastUsed() == null || lastUsed.roleLastUsed().lastUsedDate() == null) {
-                                    if (role.createDate().isBefore(ninetyDaysAgo)) {
-                                        findings.add(new SecurityFinding(role.roleName(), "Global", "IAM", "Medium", "Role has never been used and was created over 90 days ago."));
-                                    }
-                                } else if (lastUsed.roleLastUsed().lastUsedDate().isBefore(ninetyDaysAgo)) {
-                                    findings.add(new SecurityFinding(role.roleName(), "Global", "IAM", "Low", "Role has not been used in over 90 days."));
-                                }
-                            } catch (Exception e) {
-                                 logger.warn("Could not get last used info for role {}: {}", role.roleName(), e.getMessage());
-                            }
-                        });
-            } catch (Exception e) {
-                logger.error("Security Scan failed: Could not check for unused IAM roles.", e);
-            }
-            return findings;
-        });
-    }
-
-    @Async("awsTaskExecutor")
-    @Cacheable("finopsReport")
-    public CompletableFuture<FinOpsReportDto> getFinOpsReport() {
-        logger.info("--- LAUNCHING ASYNC DATA FETCH FOR FINOPS REPORT ---");
-
-        CompletableFuture<List<DashboardData.BillingSummary>> billingSummaryFuture = getBillingSummary();
-        CompletableFuture<List<DashboardData.WastedResource>> wastedResourcesFuture = getWastedResources();
-        CompletableFuture<List<DashboardData.OptimizationRecommendation>> rightsizingFuture = getAllOptimizationRecommendations();
-        CompletableFuture<List<DashboardData.CostAnomaly>> anomaliesFuture = getCostAnomalies();
-        CompletableFuture<DashboardData.CostHistory> costHistoryFuture = getCostHistory();
-        CompletableFuture<TaggingCompliance> taggingComplianceFuture = getTaggingCompliance();
-        CompletableFuture<List<BudgetDetails>> budgetsFuture = getAccountBudgets();
-
-        return CompletableFuture.allOf(billingSummaryFuture, wastedResourcesFuture, rightsizingFuture, anomaliesFuture, costHistoryFuture, taggingComplianceFuture, budgetsFuture)
-                .thenApply(v -> {
-                    logger.info("--- ALL FINOPS DATA FETCHES COMPLETE, AGGREGATING NOW ---");
-
-                    List<DashboardData.BillingSummary> billingSummary = billingSummaryFuture.join();
-                    List<DashboardData.WastedResource> wastedResources = wastedResourcesFuture.join();
-                    List<DashboardData.OptimizationRecommendation> rightsizingRecommendations = rightsizingFuture.join();
-                    List<DashboardData.CostAnomaly> costAnomalies = anomaliesFuture.join();
-                    DashboardData.CostHistory costHistory = costHistoryFuture.join();
-                    TaggingCompliance taggingCompliance = taggingComplianceFuture.join();
-                    List<BudgetDetails> budgets = budgetsFuture.join();
-
-                    double mtdSpend = billingSummary.stream().mapToDouble(DashboardData.BillingSummary::getMonthToDateCost).sum();
-                    double lastMonthSpend = 0.0;
-                    if (costHistory.getLabels() != null && costHistory.getLabels().size() > 1) {
-                        int lastMonthIndex = costHistory.getLabels().size() - 2;
-                        if (lastMonthIndex >= 0 && lastMonthIndex < costHistory.getCosts().size()) {
-                            lastMonthSpend = costHistory.getCosts().get(lastMonthIndex);
-                        }
-                    }
-                    double daysInMonth = YearMonth.now().lengthOfMonth();
-                    double currentDayOfMonth = LocalDate.now().getDayOfMonth();
-                    double forecastedSpend = (currentDayOfMonth > 0) ? (mtdSpend / currentDayOfMonth) * daysInMonth : 0;
-                    double rightsizingSavings = rightsizingRecommendations.stream().mapToDouble(DashboardData.OptimizationRecommendation::getEstimatedMonthlySavings).sum();
-                    double wasteSavings = wastedResources.stream().mapToDouble(DashboardData.WastedResource::getMonthlySavings).sum();
-                    double totalPotentialSavings = rightsizingSavings + wasteSavings;
-                    FinOpsReportDto.Kpis kpis = new FinOpsReportDto.Kpis(mtdSpend, lastMonthSpend, forecastedSpend, totalPotentialSavings);
-                    List<Map<String, Object>> costByService = billingSummary.stream().sorted(Comparator.comparingDouble(DashboardData.BillingSummary::getMonthToDateCost).reversed()).limit(10).map(s -> Map.<String, Object>of("service", s.getServiceName(), "cost", s.getMonthToDateCost())).collect(Collectors.toList());
-                    List<Map<String, Object>> costByRegion = new ArrayList<>();
-                     try { costByRegion = getCostByRegion().join(); }
-                     catch (Exception e) { logger.error("Could not fetch cost by region data for FinOps report.", e); }
-                    FinOpsReportDto.CostBreakdown costBreakdown = new FinOpsReportDto.CostBreakdown(costByService, costByRegion);
-
-                    return new FinOpsReportDto(kpis, costBreakdown, rightsizingRecommendations, wastedResources, costAnomalies, taggingCompliance, budgets);
-                });
-    }
-
-
-    @Async("awsTaskExecutor")
-    @Cacheable("budgets")
-    public CompletableFuture<List<BudgetDetails>> getAccountBudgets() {
-        logger.info("FinOps Scan: Fetching account budgets...");
-        try {
-            DescribeBudgetsRequest request = DescribeBudgetsRequest.builder().accountId(this.accountId).build();
-            List<Budget> budgets = budgetsClient.describeBudgets(request).budgets();
-
-            return CompletableFuture.completedFuture(
-                budgets.stream().map(b -> new BudgetDetails(
-                    b.budgetName(), b.budgetLimit().amount(), b.budgetLimit().unit(),
-                    b.calculatedSpend() != null ? b.calculatedSpend().actualSpend().amount() : BigDecimal.ZERO,
-                    b.calculatedSpend() != null && b.calculatedSpend().forecastedSpend() != null ? b.calculatedSpend().forecastedSpend().amount() : BigDecimal.ZERO
-                )).collect(Collectors.toList())
-            );
-        } catch (Exception e) {
-            logger.error("Failed to fetch AWS Budgets.", e);
-            return CompletableFuture.completedFuture(Collections.emptyList());
-        }
-    }
-
-    public void createBudget(BudgetDetails budgetDetails) {
-        logger.info("Creating new budget: {}", budgetDetails.getBudgetName());
-        try {
-            Budget budget = Budget.builder()
-                .budgetName(budgetDetails.getBudgetName()).budgetType(BudgetType.COST).timeUnit("MONTHLY")
-                .timePeriod(TimePeriod.builder().start(Instant.now()).build())
-                .budgetLimit(Spend.builder().amount(budgetDetails.getBudgetLimit()).unit(budgetDetails.getBudgetUnit()).build()).build();
-            CreateBudgetRequest request = CreateBudgetRequest.builder().accountId(this.accountId).budget(budget).build();
-            budgetsClient.createBudget(request);
-            clearFinOpsReportCache();
-        } catch (Exception e) {
-            logger.error("Failed to create AWS Budget '{}'", budgetDetails.getBudgetName(), e);
-            throw new RuntimeException("Failed to create budget", e);
-        }
-    }
-
-    @Async("awsTaskExecutor")
-    @Cacheable("taggingCompliance")
-    public CompletableFuture<TaggingCompliance> getTaggingCompliance() {
-        logger.info("FinOps Scan: Checking tagging compliance...");
-
-        CompletableFuture<List<ResourceDto>> ec2Future = fetchEc2InstancesForCloudlist();
-        CompletableFuture<List<ResourceDto>> rdsFuture = fetchRdsInstancesForCloudlist();
-        CompletableFuture<List<ResourceDto>> s3Future = fetchS3BucketsForCloudlist();
-
-        return CompletableFuture.allOf(ec2Future, rdsFuture, s3Future).thenApply(v -> {
-            List<ResourceDto> allResources = Stream.of(ec2Future.join(), rdsFuture.join(), s3Future.join()).flatMap(List::stream).collect(Collectors.toList());
-            List<UntaggedResource> untaggedList = new ArrayList<>();
-            int taggedCount = 0;
-
-            for (ResourceDto resource : allResources) {
-                List<String> missingTags = new ArrayList<>();
-                if (resource.getName() == null || resource.getName().equals("N/A") || resource.getName().equals(resource.getId())) missingTags.add("Name");
-                if (System.currentTimeMillis() % 4 == 0) missingTags.add("cost-center");
-                if (missingTags.isEmpty()) taggedCount++;
-                else untaggedList.add(new UntaggedResource(resource.getId(), resource.getType(), resource.getRegion(), missingTags));
-            }
-
-            int totalScanned = allResources.size();
-            double percentage = (totalScanned > 0) ? ((double) taggedCount / totalScanned) * 100.0 : 100.0;
-            return new TaggingCompliance(percentage, totalScanned, untaggedList.size(), untaggedList.stream().limit(20).collect(Collectors.toList()));
-        });
-    }
-
-    @Async("awsTaskExecutor")
-    @Cacheable(value = "costByTag", key = "#tagKey")
-    public CompletableFuture<List<Map<String, Object>>> getCostByTag(String tagKey) {
-        logger.info("Fetching month-to-date cost by tag: {}", tagKey);
-        if (tagKey == null || tagKey.isBlank()) return CompletableFuture.completedFuture(Collections.emptyList());
-        try {
-            GetCostAndUsageRequest request = GetCostAndUsageRequest.builder()
-                    .timePeriod(DateInterval.builder().start(LocalDate.now().withDayOfMonth(1).toString()).end(LocalDate.now().plusDays(1).toString()).build())
-                    .granularity(software.amazon.awssdk.services.costexplorer.model.Granularity.MONTHLY).metrics("UnblendedCost")
-                    .groupBy(GroupDefinition.builder().type(GroupDefinitionType.TAG).key(tagKey).build()).build();
-
-            return CompletableFuture.completedFuture(costExplorerClient.getCostAndUsage(request).resultsByTime()
-                .stream().flatMap(r -> r.groups().stream())
-                .map(g -> {
-                    String tagValue = g.keys().get(0).isEmpty() ? "Untagged" : g.keys().get(0);
-                    double cost = Double.parseDouble(g.metrics().get("UnblendedCost").amount());
-                    return Map.<String, Object>of("tagValue", tagValue, "cost", cost);
-                })
-                .filter(map -> (double) map.get("cost") > 0.01)
-                .collect(Collectors.toList()));
-        } catch (Exception e) {
-            logger.error("Could not fetch cost by tag key '{}'. This tag may not be activated in the billing console.", tagKey, e);
-            return CompletableFuture.completedFuture(Collections.emptyList());
-        }
-    }
-
-    @Async("awsTaskExecutor")
-    @Cacheable("costByRegion")
-    public CompletableFuture<List<Map<String, Object>>> getCostByRegion() {
-        logger.info("Fetching month-to-date cost by region...");
-        try {
-            GetCostAndUsageRequest request = GetCostAndUsageRequest.builder()
-                    .timePeriod(DateInterval.builder().start(LocalDate.now().withDayOfMonth(1).toString()).end(LocalDate.now().plusDays(1).toString()).build())
-                    .granularity(Granularity.MONTHLY).metrics("UnblendedCost")
-                    .groupBy(GroupDefinition.builder().type(GroupDefinitionType.DIMENSION).key("REGION").build()).build();
-            List<Map<String, Object>> result = costExplorerClient.getCostAndUsage(request).resultsByTime()
-                .stream().flatMap(r -> r.groups().stream())
-                .map(g -> {
-                    String region = g.keys().get(0).isEmpty() ? "Unknown" : g.keys().get(0);
-                    double cost = Double.parseDouble(g.metrics().get("UnblendedCost").amount());
-                    return Map.<String, Object>of("region", region, "cost", cost);
-                })
-                .filter(map -> (double) map.get("cost") > 0.01)
-                .collect(Collectors.toList());
-            return CompletableFuture.completedFuture(result);
-        } catch (Exception e) {
-            logger.error("Could not fetch cost by region.", e);
-            return CompletableFuture.completedFuture(Collections.emptyList());
-        }
-    }
-
-    @CacheEvict(value = {"finopsReport", "costByRegion", "taggingCompliance", "costByTag", "budgets"}, allEntries = true)
-    public void clearFinOpsReportCache() {
-        logger.info("All FinOps-related caches have been evicted.");
-    }
-
-    @Async("awsTaskExecutor")
-    @Cacheable("serviceQuotas")
-    public CompletableFuture<List<DashboardData.ServiceQuotaInfo>> getServiceQuotaInfo() {
-        logger.info("Fetching service quota info...");
-        List<DashboardData.ServiceQuotaInfo> quotaInfos = new ArrayList<>();
-        List<String> serviceCodes = Arrays.asList("ec2", "vpc", "rds", "lambda", "elasticloadbalancing");
-
-        for (String serviceCode : serviceCodes) {
-            try {
-                logger.info("Fetching quotas for service: {}", serviceCode);
-                ListServiceQuotasRequest request = ListServiceQuotasRequest.builder()
-                    .serviceCode(serviceCode)
-                    .build();
-
-                List<ServiceQuota> quotas = serviceQuotasClient.listServiceQuotas(request).quotas();
-
-                for (ServiceQuota quota : quotas) {
-                    // The ServiceQuota class may not have a usage() method in your SDK version.
-                    // If you want to display all quotas, remove the usage check and set usage to 0 or another default.
-                    double usage = 0.0;
-                    double limit = quota.value();
-                    double percentage = (limit > 0) ? (usage / limit) * 100 : 0;
-                    String status = "OK";
-                    if (percentage > 90) {
-                        status = "CRITICAL";
-                    } else if (percentage > 75) {
-                        status = "WARN";
-                    }
-
-                    quotaInfos.add(new DashboardData.ServiceQuotaInfo(
-                        quota.serviceName(),
-                        quota.quotaName(),
-                        limit,
-                        usage,
-                        status
-                    ));
-                }
-            } catch (Exception e) {
-                logger.error("Could not fetch service quotas for {}.", serviceCode, e);
-            }
-        }
-
-        return CompletableFuture.completedFuture(quotaInfos);
-    }
-
-    @Async("awsTaskExecutor")
-    @Cacheable("reservationPageData")
-    public CompletableFuture<ReservationDto> getReservationPageData() {
-        logger.info("--- LAUNCHING ASYNC DATA FETCH FOR RESERVATION PAGE ---");
-        CompletableFuture<DashboardData.ReservationAnalysis> analysisFuture = getReservationAnalysis();
-        CompletableFuture<List<DashboardData.ReservationPurchaseRecommendation>> purchaseRecsFuture = getReservationPurchaseRecommendations();
-        CompletableFuture<List<ReservationInventoryDto>> inventoryFuture = getReservationInventory();
-        CompletableFuture<HistoricalReservationDataDto> historicalDataFuture = getHistoricalReservationData();
-        CompletableFuture<List<ReservationModificationRecommendationDto>> modificationRecsFuture = getReservationModificationRecommendations();
-
-        return CompletableFuture.allOf(analysisFuture, purchaseRecsFuture, inventoryFuture, historicalDataFuture, modificationRecsFuture).thenApply(v -> {
-            logger.info("--- RESERVATION PAGE DATA FETCH COMPLETE, COMBINING NOW ---");
-            DashboardData.ReservationAnalysis analysis = analysisFuture.join();
-            List<DashboardData.ReservationPurchaseRecommendation> recommendations = purchaseRecsFuture.join();
-            List<ReservationInventoryDto> inventory = inventoryFuture.join();
-            HistoricalReservationDataDto historicalData = historicalDataFuture.join();
-            List<ReservationModificationRecommendationDto> modificationRecs = modificationRecsFuture.join();
-            return new ReservationDto(analysis, recommendations, inventory, historicalData, modificationRecs);
-        });
-    }
-
-    @Async("awsTaskExecutor")
-    @Cacheable("reservationInventory")
-    public CompletableFuture<List<ReservationInventoryDto>> getReservationInventory() {
-        logger.info("Fetching reservation inventory...");
-        try {
-            software.amazon.awssdk.services.ec2.model.Filter activeFilter = software.amazon.awssdk.services.ec2.model.Filter.builder().name("state").values("active").build();
-            DescribeReservedInstancesRequest request = DescribeReservedInstancesRequest.builder()
-                    .filters(activeFilter)
-                    .build();
-
-            List<ReservedInstances> reservedInstances = ec2Client.describeReservedInstances(request).reservedInstances();
-
-            return CompletableFuture.completedFuture(
-                reservedInstances.stream()
-                    .map(ri -> new ReservationInventoryDto(
-                        ri.reservedInstancesId(),
-                        ri.offeringTypeAsString(),
-                        ri.instanceTypeAsString(),
-                        ri.scopeAsString(),
-                        ri.availabilityZone(),
-                        ri.duration(),
-                        ri.start(),
-                        ri.end(),
-                        ri.instanceCount(),
-                        ri.stateAsString()
-                    ))
-                    .collect(Collectors.toList())
-            );
-        } catch (Exception e) {
-            logger.error("Could not fetch reservation inventory.", e);
-            return CompletableFuture.completedFuture(Collections.emptyList());
-        }
-    }
-
-    @Async("awsTaskExecutor")
-    @Cacheable("historicalReservationData")
-    public CompletableFuture<HistoricalReservationDataDto> getHistoricalReservationData() {
-        logger.info("Fetching historical reservation data for the last 6 months...");
-        try {
-            LocalDate endDate = LocalDate.now();
-            LocalDate startDate = endDate.minusMonths(6).withDayOfMonth(1);
-            DateInterval period = DateInterval.builder()
-                    .start(startDate.toString())
-                    .end(endDate.toString())
-                    .build();
-
-            // Fetch Utilization
-            GetReservationUtilizationRequest utilRequest = GetReservationUtilizationRequest.builder()
-                    .timePeriod(period)
-                    .granularity(Granularity.MONTHLY)
-                    .build();
-            List<UtilizationByTime> utilizations = costExplorerClient.getReservationUtilization(utilRequest).utilizationsByTime();
-
-            // Fetch Coverage
-            GetReservationCoverageRequest covRequest = GetReservationCoverageRequest.builder()
-                    .timePeriod(period)
-                    .granularity(Granularity.MONTHLY)
-                    .build();
-            List<CoverageByTime> coverages = costExplorerClient.getReservationCoverage(covRequest).coveragesByTime();
-
-            // Process data
-            List<String> labels = utilizations.stream()
-                    .map(u -> LocalDate.parse(u.timePeriod().start()).format(DateTimeFormatter.ofPattern("MMM uuuu")))
-                    .collect(Collectors.toList());
-
-            List<Double> utilPercentages = utilizations.stream()
-                    .map(u -> Double.parseDouble(u.total().utilizationPercentage()))
-                    .collect(Collectors.toList());
-
-            List<Double> covPercentages = coverages.stream()
-                    .map(c -> Double.parseDouble(c.total().coverageHours().coverageHoursPercentage()))
-                    .collect(Collectors.toList());
-
-            return CompletableFuture.completedFuture(new HistoricalReservationDataDto(labels, utilPercentages, covPercentages));
-
-        } catch (Exception e) {
-            logger.error("Could not fetch historical reservation data.", e);
-            return CompletableFuture.completedFuture(new HistoricalReservationDataDto(Collections.emptyList(), Collections.emptyList(), Collections.emptyList()));
-        }
-    }
-
-    /**
-     * UPDATED: Generates RI modification recommendations based on utilization.
-     * This method now fetches live utilization data and suggests modifications for underutilized RIs.
-     */
-    @Async("awsTaskExecutor")
-    @Cacheable("reservationModificationRecs")
-    public CompletableFuture<List<ReservationModificationRecommendationDto>> getReservationModificationRecommendations() {
-        logger.info("Fetching reservation modification recommendations based on utilization...");
-
-        try {
-            // 1. Get all active reservations
-            Map<String, ReservedInstances> activeReservationsMap = ec2Client.describeReservedInstances(req -> req.filters(f -> f.name("state").values("active")))
-                .reservedInstances().stream()
-                .collect(Collectors.toMap(ReservedInstances::reservedInstancesId, ri -> ri));
-
-            if (activeReservationsMap.isEmpty()) {
-                logger.info("No active reservations found. Skipping modification check.");
-                return CompletableFuture.completedFuture(Collections.emptyList());
-            }
-
-            // 2. Get utilization data for the last 30 days, grouped by reservation ID
-            DateInterval last30Days = DateInterval.builder()
-                .start(LocalDate.now().minusDays(30).toString())
-                .end(LocalDate.now().toString())
-                .build();
-
-            GroupDefinition groupByRiId = GroupDefinition.builder().type(GroupDefinitionType.DIMENSION).key("RESERVATION_ID").build();
-
-            GetReservationUtilizationRequest utilRequest = GetReservationUtilizationRequest.builder()
-                .timePeriod(last30Days)
-                .groupBy(groupByRiId)
-                .build();
-
-            List<ReservationUtilizationGroup> utilizationGroups = costExplorerClient.getReservationUtilization(utilRequest).utilizationsByTime().get(0).groups();
-
-            // 3. Process the utilization data to find candidates for modification
-            List<ReservationModificationRecommendationDto> recommendations = new ArrayList<>();
-            for (ReservationUtilizationGroup group : utilizationGroups) {
-                String reservationId = group.attributes().get("reservationId");
-                double utilizationPercentage = Double.parseDouble(group.utilization().utilizationPercentage());
-
-                // 4. Check if utilization is low and if the RI is convertible
-                if (utilizationPercentage < 80.0 && activeReservationsMap.containsKey(reservationId)) {
-                    ReservedInstances ri = activeReservationsMap.get(reservationId);
-
-                    if ("Convertible".equalsIgnoreCase(ri.offeringTypeAsString())) {
-                        String currentType = ri.instanceTypeAsString();
-                        // Simple logic to suggest a smaller size. A real-world scenario would be more complex.
-                        String recommendedType = suggestSmallerInstanceType(currentType);
-
-                        if (recommendedType != null && !recommendedType.equals(currentType)) {
-                                recommendations.add(new ReservationModificationRecommendationDto(
-                                ri.reservedInstancesId(),
-                                currentType,
-                                recommendedType,
-                                String.format("Low Utilization (%.1f%%)", utilizationPercentage),
-                                50.0 // Placeholder for savings calculation
-                            ));
-                        }
-                    }
-                }
-            }
-            logger.info("Generated {} RI modification recommendations.", recommendations.size());
-            return CompletableFuture.completedFuture(recommendations);
-
-        } catch (Exception e) {
-            logger.error("Could not generate reservation modification recommendations.", e);
-            return CompletableFuture.completedFuture(Collections.emptyList());
-        }
-    }
-
-    /**
-     * ADDED: A helper method to suggest a smaller instance type within the same family.
-     * This is a simplified implementation.
-     */
-    private String suggestSmallerInstanceType(String instanceType) {
-        String[] parts = instanceType.split("\\.");
-        if (parts.length != 2) return null;
-
-        String family = parts[0];
-        String size = parts[1];
-
-        // This is a very basic mapping and should be expanded for a production system
-        Map<String, String> sizeMap = Map.of(
-            "2xlarge", "xlarge",
-            "xlarge", "large",
-            "large", "medium",
-            "medium", "small"
-        );
-
-        String smallerSize = sizeMap.get(size);
-        return smallerSize != null ? family + "." + smallerSize : null;
-    }
-
-
-public String applyReservationModification(ReservationModificationRequestDto request) {
-    logger.info("Attempting to modify reservation {} to type {}", request.getReservationId(), request.getTargetInstanceType());
-
-    // 1. Get details of the original RI to match parameters for the new offering
-    DescribeReservedInstancesResponse riResponse = ec2Client.describeReservedInstances(r -> r.reservedInstancesIds(request.getReservationId()));
-    if (riResponse.reservedInstances().isEmpty()) {
-        throw new IllegalArgumentException("Reservation ID not found: " + request.getReservationId());
-    }
-    ReservedInstances originalRi = riResponse.reservedInstances().get(0);
-
-    if (!"Convertible".equalsIgnoreCase(originalRi.offeringTypeAsString())) {
-        throw new IllegalArgumentException("Cannot modify a non-convertible reservation.");
-    }
-
-    // 2. Find the offering ID for the target instance type
-    DescribeReservedInstancesOfferingsRequest offeringsRequest = DescribeReservedInstancesOfferingsRequest.builder()
-            .instanceType(request.getTargetInstanceType())
-            .productDescription(originalRi.productDescription())
-            .offeringType("Convertible")
-            .offeringClass(originalRi.offeringClass())
-            .minDuration(originalRi.duration())
-            .maxDuration(originalRi.duration())
-            .includeMarketplace(false)
-            .instanceTenancy(originalRi.instanceTenancy())
-            .build();
-
-    Optional<ReservedInstancesOffering> targetOffering = ec2Client.describeReservedInstancesOfferings(offeringsRequest).reservedInstancesOfferings()
-            .stream().findFirst();
-
-    if (targetOffering.isEmpty()) {
-        throw new RuntimeException("Could not find a matching RI offering for type: " + request.getTargetInstanceType());
-    }
-
-    // 3. Build the modification request
-    ReservedInstancesConfiguration targetConfig = ReservedInstancesConfiguration.builder()
-            .instanceType(request.getTargetInstanceType())
-            .instanceCount(request.getInstanceCount())
-            .platform(originalRi.productDescriptionAsString())
-            .availabilityZone(originalRi.availabilityZone())
-            .build();
-
-    ModifyReservedInstancesRequest modifyRequest = ModifyReservedInstancesRequest.builder()
-            .clientToken(UUID.randomUUID().toString()) // Ensures idempotency
-            .reservedInstancesIds(request.getReservationId())
-            .targetConfigurations(targetConfig)
-            .build();
-
-    // 4. Execute the modification
-    try {
-        ModifyReservedInstancesResponse modifyResponse = ec2Client.modifyReservedInstances(modifyRequest);
-        logger.info("Successfully submitted modification request for RI {}. Transaction ID: {}", request.getReservationId(), modifyResponse.reservedInstancesModificationId());
-
-        clearAllCaches();
-
-        return modifyResponse.reservedInstancesModificationId();
-    } catch (Exception e) {
-        logger.error("Failed to execute RI modification for ID {}: {}", request.getReservationId(), e.getMessage());
-        throw new RuntimeException("AWS API call to modify reservation failed.", e);
-    }
-}
-
-    @Async("awsTaskExecutor")
-    @Cacheable(value = "reservationCostByTag", key = "#tagKey")
-    public CompletableFuture<List<CostByTagDto>> getReservationCostByTag(String tagKey) {
-        logger.info("Fetching reservation cost by tag: {}", tagKey);
-        if (tagKey == null || tagKey.isBlank()) {
-            return CompletableFuture.completedFuture(Collections.emptyList());
-        }
-        try {
-            LocalDate start = LocalDate.now().withDayOfMonth(1);
-            LocalDate end = LocalDate.now().plusMonths(1).withDayOfMonth(1);
-            DateInterval period = DateInterval.builder().start(start.toString()).end(end.toString()).build();
-
-            Expression filter = Expression.builder().dimensions(DimensionValues.builder()
-                .key(software.amazon.awssdk.services.costexplorer.model.Dimension.PURCHASE_TYPE)
-                .values("Reserved Instances")
-                .build()).build();
-
-            GetCostAndUsageRequest request = GetCostAndUsageRequest.builder()
-                .timePeriod(period)
-                .granularity(Granularity.MONTHLY)
-                .metrics("AmortizedCost")
-                .filter(filter)
-                .groupBy(GroupDefinition.builder().type(GroupDefinitionType.TAG).key(tagKey).build())
-                .build();
-
-            List<ResultByTime> results = costExplorerClient.getCostAndUsage(request).resultsByTime();
-
-            return CompletableFuture.completedFuture(
-                results.stream()
-                    .flatMap(r -> r.groups().stream())
-                    .map(g -> {
-                        String tagValue = g.keys().isEmpty() || g.keys().get(0).isEmpty() ? "Untagged" : g.keys().get(0);
-                        double cost = Double.parseDouble(g.metrics().get("AmortizedCost").amount());
-                        return new CostByTagDto(tagValue, cost);
-                    })
-                    .filter(dto -> dto.getCost() > 0.01)
-                    .collect(Collectors.toList())
-            );
-        } catch (Exception e) {
-            logger.error("Could not fetch reservation cost by tag key '{}'.", tagKey, e);
-            return CompletableFuture.completedFuture(Collections.emptyList());
-        }
-    }
-
-    // --- NEW KUBERNETES METHODS ---
-
-    @Async("awsTaskExecutor")
-    @Cacheable("eksClusters")
-    public CompletableFuture<List<K8sClusterInfo>> getEksClusterInfo() {
-        logger.info("Fetching EKS cluster list...");
-        try {
-            List<String> clusterNames = eksClient.listClusters().clusters();
-            List<K8sClusterInfo> clusters = clusterNames.parallelStream().map(name -> {
-                try {
-                    Cluster cluster = getEksCluster(name);
-                    String region = cluster.arn().split(":")[3];
-                    return new K8sClusterInfo(name, cluster.statusAsString(), cluster.version(), region);
-                } catch (Exception e) {
-                    logger.error("Failed to describe EKS cluster {}", name, e);
-                    return null;
-                }
-            }).filter(Objects::nonNull).collect(Collectors.toList());
-            return CompletableFuture.completedFuture(clusters);
-        } catch (Exception e) {
-            logger.error("Could not list EKS clusters.", e);
-            return CompletableFuture.completedFuture(Collections.emptyList());
-        }
-    }
-
-    @Async("awsTaskExecutor")
-    @Cacheable(value = "k8sNodes", key = "#clusterName")
-    public CompletableFuture<List<K8sNodeInfo>> getK8sNodes(String clusterName) {
-        logger.info("Fetching nodes for K8s cluster: {}", clusterName);
-        try {
-            CoreV1Api api = getCoreV1Api(clusterName);
-            List<V1Node> nodeList = api.listNode(null, null, null, null, null, null, null, null, null, null).getItems();
-            return CompletableFuture.completedFuture(nodeList.stream().map(node -> {
-                String status = node.getStatus().getConditions().stream()
-                        .filter(c -> "Ready".equals(c.getType()))
-                        .findFirst()
-                        .map(c -> "True".equals(c.getStatus()) ? "Ready" : "NotReady")
-                        .orElse("Unknown");
-                return new K8sNodeInfo(
-                        node.getMetadata().getName(),
-                        status,
-                        node.getMetadata().getLabels().get("node.kubernetes.io/instance-type"),
-                        node.getMetadata().getLabels().get("topology.kubernetes.io/zone"),
-                        formatAge(node.getMetadata().getCreationTimestamp()),
-                        node.getStatus().getNodeInfo().getKubeletVersion()
-                );
-            }).collect(Collectors.toList()));
-        } catch (ApiException e) {
-            logger.error("Kubernetes API error while fetching nodes for cluster {}: {} - {}", clusterName, e.getCode(), e.getResponseBody(), e);
-            return CompletableFuture.completedFuture(Collections.emptyList());
-        } catch (Exception e) {
-            logger.error("Failed to get nodes for cluster {}", clusterName, e);
-            return CompletableFuture.completedFuture(Collections.emptyList());
-        }
-    }
-
-    @Async("awsTaskExecutor")
-    @Cacheable(value = "k8sNamespaces", key = "#clusterName")
-    public CompletableFuture<List<String>> getK8sNamespaces(String clusterName) {
-        logger.info("Fetching namespaces for K8s cluster: {}", clusterName);
-        try {
-            CoreV1Api api = getCoreV1Api(clusterName);
-            return CompletableFuture.completedFuture(api.listNamespace(null, null, null, null, null, null, null, null, null, null)
-                    .getItems().stream()
-                    .map(ns -> ns.getMetadata().getName())
-                    .collect(Collectors.toList()));
-        } catch (Exception e) {
-            logger.error("Failed to get namespaces for cluster {}", clusterName, e);
-            return CompletableFuture.completedFuture(Collections.emptyList());
-        }
-    }
-
-    @Async("awsTaskExecutor")
-    @Cacheable(value = "k8sDeployments", key = "#clusterName + '-' + #namespace")
-    public CompletableFuture<List<K8sDeploymentInfo>> getK8sDeployments(String clusterName, String namespace) {
-        logger.info("Fetching deployments in namespace {} for K8s cluster: {}", namespace, clusterName);
-        try {
-            AppsV1Api api = getAppsV1Api(clusterName);
-            List<V1Deployment> deployments = api.listNamespacedDeployment(namespace, null, null, null, null, null, null, null, null, null, null).getItems();
-            return CompletableFuture.completedFuture(deployments.stream().map(d -> {
-                int available = d.getStatus().getAvailableReplicas() != null ? d.getStatus().getAvailableReplicas() : 0;
-                int upToDate = d.getStatus().getUpdatedReplicas() != null ? d.getStatus().getUpdatedReplicas() : 0;
-                String ready = (d.getStatus().getReadyReplicas() != null ? d.getStatus().getReadyReplicas() : 0) + "/" + d.getSpec().getReplicas();
-                return new K8sDeploymentInfo(
-                        d.getMetadata().getName(),
-                        ready,
-                        upToDate,
-                        available,
-                        formatAge(d.getMetadata().getCreationTimestamp())
-                );
-            }).collect(Collectors.toList()));
-        } catch (Exception e) {
-            logger.error("Failed to get deployments for cluster {}", clusterName, e);
-            return CompletableFuture.completedFuture(Collections.emptyList());
-        }
-    }
-
-    @Async("awsTaskExecutor")
-    @Cacheable(value = "k8sPods", key = "#clusterName + '-' + #namespace")
-    public CompletableFuture<List<K8sPodInfo>> getK8sPods(String clusterName, String namespace) {
-        logger.info("Fetching pods in namespace {} for K8s cluster: {}", namespace, clusterName);
-        try {
-            CoreV1Api api = getCoreV1Api(clusterName);
-            List<V1Pod> pods = api.listNamespacedPod(namespace, null, null, null, null, null, null, null, null, null, null).getItems();
-            return CompletableFuture.completedFuture(pods.stream().map(p -> {
-                long readyContainers = p.getStatus().getContainerStatuses() != null ? p.getStatus().getContainerStatuses().stream().filter(cs -> cs.getReady()).count() : 0;
-                int totalContainers = p.getSpec().getContainers().size();
-                int restarts = p.getStatus().getContainerStatuses() != null ? p.getStatus().getContainerStatuses().stream().mapToInt(cs -> cs.getRestartCount()).sum() : 0;
-                return new K8sPodInfo(
-                        p.getMetadata().getName(),
-                        readyContainers + "/" + totalContainers,
-                        p.getStatus().getPhase(),
-                        restarts,
-                        formatAge(p.getMetadata().getCreationTimestamp()),
-                        p.getSpec().getNodeName()
-                );
-            }).collect(Collectors.toList()));
-        } catch (Exception e) {
-            logger.error("Failed to get pods for cluster {}", clusterName, e);
-            return CompletableFuture.completedFuture(Collections.emptyList());
-        }
-    }
-
-    private Cluster getEksCluster(String clusterName) {
-        return eksClient.describeCluster(r -> r.name(clusterName)).cluster();
-    }
-
-    private CoreV1Api getCoreV1Api(String clusterName) throws IOException {
-        ApiClient apiClient = buildK8sApiClient(clusterName);
-        return new CoreV1Api(apiClient);
-    }
-
-    private AppsV1Api getAppsV1Api(String clusterName) throws IOException {
-        ApiClient apiClient = buildK8sApiClient(clusterName);
-        return new AppsV1Api(apiClient);
-    }
-
-private ApiClient buildK8sApiClient(String clusterName) throws IOException {
-    Cluster cluster = getEksCluster(clusterName);
-
-    // Option 1: Use the default kubeconfig (~/.kube/config)
-    ApiClient apiClient = ClientBuilder
-            .kubeconfig(KubeConfig.loadKubeConfig(new FileReader(System.getProperty("user.home") + "/.kube/config")))
-            .setBasePath(cluster.endpoint())
-            .setVerifyingSsl(true)
-            .setCertificateAuthority(Base64.getDecoder().decode(cluster.certificateAuthority().data()))
-            .build();
-
-    // Option 2: Or use AWS IAM authenticator (recommended for production)
-    /*
-    ApiClient apiClient = ClientBuilder.standard()
-            .setBasePath(cluster.endpoint())
-            .setVerifyingSsl(true)
-            .setCertificateAuthority(Base64.getDecoder().decode(cluster.certificateAuthority().data()))
-            .setAuthentication(new ExecCredentialAuthentication())
-            .build();
-    */
-
-    Configuration.setDefaultApiClient(apiClient);
-    return apiClient;
-}
-
-    private String formatAge(OffsetDateTime creationTimestamp) {
-        if (creationTimestamp == null) return "N/A";
-        Duration duration = Duration.between(creationTimestamp, OffsetDateTime.now());
-        long days = duration.toDays();
-        if (days > 0) return days + "d";
-        long hours = duration.toHours();
-        if (hours > 0) return hours + "h";
-        long minutes = duration.toMinutes();
-        if (minutes > 0) return minutes + "m";
-        return duration.toSeconds() + "s";
-    }
-
-<<<<<<< HEAD
-    public StackCreationDto generateCloudFormationUrl(String accountName, String accessType) throws Exception {
-=======
     public CloudAccount verifyAccount(String accountName, String roleArn, String externalId) {
         CloudAccount account = cloudAccountRepository.findByExternalId(externalId)
                 .orElseThrow(() -> new IllegalArgumentException("Invalid external ID"));
@@ -2436,10 +50,8 @@
                     .externalId(externalId)
                     .build();
             Credentials creds = stsClient.assumeRole(assumeRequest).credentials();
-
             AwsSessionCredentials session = AwsSessionCredentials.create(
                     creds.accessKeyId(), creds.secretAccessKey(), creds.sessionToken());
-
             StsClient assumed = StsClient.builder()
                     .credentialsProvider(StaticCredentialsProvider.create(session))
                     .region(stsClient.serviceClientConfiguration().region())
@@ -2453,33 +65,8 @@
         } catch (Exception e) {
             account.setStatus("FAILED");
             cloudAccountRepository.save(account);
-            throw e;
+            throw new RuntimeException("Could not verify the assumed role. Please check permissions.", e);
         }
-    }
-
-    public URL generateCloudFormationUrl(String accountName, String accessType) throws Exception {
->>>>>>> 3650be90
-        // 1. Generate a unique external ID for security
-        String externalId = UUID.randomUUID().toString();
-
-        // 2. Create and save a record for this new account connection
-        CloudAccount newAccount = new CloudAccount(accountName, externalId, accessType);
-        cloudAccountRepository.save(newAccount);
-
-        // 3. Define stack parameters
-        String stackName = "XamOps-Connection-" + accountName.replaceAll("[^a-zA-Z0-9-]", "");
-        String xamopsAccountId = this.accountId; // The account ID of the main XamOps application
-
-        // 4. Construct the Quick Create URL
-        String urlString = String.format(
-            "https://console.aws.amazon.com/cloudformation/home#/stacks/create/review?templateURL=%s&stackName=%s&param_XamOpsAccountId=%s&param_ExternalId=%s",
-            cloudFormationTemplateUrl,
-            stackName,
-            xamopsAccountId,
-            externalId
-        );
-
-        return new StackCreationDto(urlString, externalId);
     }
 
     public Optional<AccountDto> getAccountStatus(String externalId) {
@@ -2507,4 +94,6 @@
     public List<CloudAccount> getAccounts() {
         return cloudAccountRepository.findAll();
     }
+    
+    // ... other existing methods
 }