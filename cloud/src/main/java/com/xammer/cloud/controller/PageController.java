package com.xammer.cloud.controller;

import com.xammer.cloud.domain.CloudAccount;
import com.xammer.cloud.repository.CloudAccountRepository;
import org.springframework.stereotype.Controller;
import org.springframework.ui.Model;
import org.springframework.web.bind.annotation.GetMapping;
import org.springframework.web.bind.annotation.RequestParam;

@Controller
public class PageController {

    private final CloudAccountRepository cloudAccountRepository;

    public PageController(CloudAccountRepository cloudAccountRepository) {
        this.cloudAccountRepository = cloudAccountRepository;
    }

    /**
     * Determines the cloud provider ("AWS" or "GCP") for a given account ID.
     * Defaults to "AWS" if the account is not found or no ID is provided.
     * @param accountId The AWS Account ID or GCP Project ID.
     * @return The provider name as a String.
     */
    private String getProviderForAccount(String accountId) {
        if (accountId == null || accountId.isBlank()) {
            return "AWS"; // Default to AWS if no account is selected
        }
        // Use the repository method that checks both potential ID fields
        return cloudAccountRepository.findByAwsAccountIdOrGcpProjectId(accountId, accountId)
                .map(CloudAccount::getProvider)
                .orElse("AWS"); // Default to AWS if account not found
    }

    @GetMapping("/")
    public String dashboardPage(@RequestParam(required = false) String accountId) {
        if ("GCP".equals(getProviderForAccount(accountId))) {
            return "gcp_dashboard";
        }
        return "dashboard";
    }

    @GetMapping("/waste")
    public String wastePage(@RequestParam(required = false) String accountId) {
        if ("GCP".equals(getProviderForAccount(accountId))) {
            return "gcp_waste";
        }
        return "waste";
    }

    @GetMapping("/cloudlist")
    public String cloudlistPage(@RequestParam(required = false) String accountId) {
        if ("GCP".equals(getProviderForAccount(accountId))) {
            return "gcp_cloudlist";
        }
        return "cloudlist";
    }

    @GetMapping("/rightsizing")
    public String rightsizingPage(@RequestParam(required = false) String accountId) {
        if ("GCP".equals(getProviderForAccount(accountId))) {
            return "gcp_rightsizing";
        }
        return "rightsizing";
    }

    @GetMapping("/cloudmap")
    public String cloudmapPage(@RequestParam(required = false) String accountId) {
        if ("GCP".equals(getProviderForAccount(accountId))) {
            return "gcp_cloudmap";
        }
        return "cloudmap";
    }

    @GetMapping("/security")
    public String securityPage(@RequestParam(required = false) String accountId) {
        if ("GCP".equals(getProviderForAccount(accountId))) {
            return "gcp_security";
        }
        return "security";
    }

    @GetMapping("/performance")
    public String performancePage(@RequestParam(required = false) String accountId) {
        if ("GCP".equals(getProviderForAccount(accountId))) {
            return "gcp_performance";
        }
        return "performance";
    }

    @GetMapping("/finops")
    public String finopsReportPage(@RequestParam(required = false) String accountId) {
        if ("GCP".equals(getProviderForAccount(accountId))) {
            return "gcp_finops";
        }
        return "finops";
    }

    @GetMapping("/cost")
    public String costPage(@RequestParam(required = false) String accountId) {
        if ("GCP".equals(getProviderForAccount(accountId))) {
            return "gcp_cost";
        }
        return "cost";
    }

    @GetMapping("/resourcedetail")
    public String resourceDetailPage(@RequestParam(required = false) String accountId) {
        // This page might need more specific logic if GCP resources have a different detail view
        return "resourcedetail";
    }

    // --- Mappings that are not provider-specific ---
    @GetMapping("/login")
    public String loginPage() { return "login"; }

    @GetMapping("/reservation")
    public String reservationPage() { return "reservation"; }

    @GetMapping("/cloudk8s")
    public String cloudk8sPage() { return "cloudk8s"; }

    @GetMapping("/account-manager")
    public String accountManagerPage() { return "account-manager"; }

    @GetMapping("/add-account")
    public String addAccountPage() { return "add-account"; }

<<<<<<< HEAD
    @GetMapping("/add-gcp-account")
    public String addGcpAccountPage() { return "add-gcp-account"; }
=======
    @GetMapping("/cost")
    public String costPage() {
        return "cost";
    }
    
    @GetMapping("/resourcedetail")
    public String resourceDetailPage() {
        return "resourcedetail";
    }
    @GetMapping("/cloud/eks/details")
    public String eksDetailsPage() {
        return "eks-details";
    }

    @GetMapping("/settings")
    public String settingsPage() {
        return "settings";
    }
>>>>>>> 46138781
}<|MERGE_RESOLUTION|>--- conflicted
+++ resolved
@@ -109,36 +109,6 @@
         // This page might need more specific logic if GCP resources have a different detail view
         return "resourcedetail";
     }
-
-    // --- Mappings that are not provider-specific ---
-    @GetMapping("/login")
-    public String loginPage() { return "login"; }
-
-    @GetMapping("/reservation")
-    public String reservationPage() { return "reservation"; }
-
-    @GetMapping("/cloudk8s")
-    public String cloudk8sPage() { return "cloudk8s"; }
-
-    @GetMapping("/account-manager")
-    public String accountManagerPage() { return "account-manager"; }
-
-    @GetMapping("/add-account")
-    public String addAccountPage() { return "add-account"; }
-
-<<<<<<< HEAD
-    @GetMapping("/add-gcp-account")
-    public String addGcpAccountPage() { return "add-gcp-account"; }
-=======
-    @GetMapping("/cost")
-    public String costPage() {
-        return "cost";
-    }
-    
-    @GetMapping("/resourcedetail")
-    public String resourceDetailPage() {
-        return "resourcedetail";
-    }
     @GetMapping("/cloud/eks/details")
     public String eksDetailsPage() {
         return "eks-details";
@@ -148,5 +118,4 @@
     public String settingsPage() {
         return "settings";
     }
->>>>>>> 46138781
 }