--- conflicted
+++ resolved
@@ -1,29 +1,20 @@
 package com.xammer.cloud.controller;
 
 import com.xammer.cloud.dto.AccountCreationRequestDto;
+import com.xammer.cloud.dto.AccountDto;
+import com.xammer.cloud.dto.StackCreationDto;
 import com.xammer.cloud.dto.VerifyAccountRequest;
-import com.xammer.cloud.dto.AccountDto;
 import com.xammer.cloud.domain.CloudAccount;
 import com.xammer.cloud.service.AwsDataService;
-import com.xammer.cloud.dto.StackCreationDto;
-import com.xammer.cloud.dto.AccountDto;
 import java.util.List;
+import java.util.Map;
 import org.springframework.http.ResponseEntity;
+import org.springframework.web.bind.annotation.GetMapping;
+import org.springframework.web.bind.annotation.PathVariable;
 import org.springframework.web.bind.annotation.PostMapping;
-import org.springframework.web.bind.annotation.GetMapping;
 import org.springframework.web.bind.annotation.RequestBody;
 import org.springframework.web.bind.annotation.RequestMapping;
 import org.springframework.web.bind.annotation.RestController;
-import org.springframework.web.bind.annotation.GetMapping;
-import org.springframework.web.bind.annotation.PathVariable;
-
-
-<<<<<<< HEAD
-=======
-import java.net.URL;
-import java.util.List;
-import java.util.Map;
->>>>>>> 3650be90
 
 @RestController
 @RequestMapping("/api/account-manager")
@@ -45,7 +36,16 @@
         }
     }
 
-<<<<<<< HEAD
+    @PostMapping("/verify-stack")
+    public ResponseEntity<Map<String, String>> verifyStack(@RequestBody VerifyAccountRequest request) {
+        try {
+            CloudAccount account = awsDataService.verifyAccount(request.getAccountName(), request.getRoleArn(), request.getExternalId());
+            return ResponseEntity.ok(Map.of("status", account.getStatus()));
+        } catch (Exception e) {
+            return ResponseEntity.badRequest().body(Map.of("error", "Verification failed", "message", e.getMessage()));
+        }
+    }
+    
     @GetMapping("/status/{externalId}")
     public ResponseEntity<AccountDto> getAccountStatus(@PathVariable String externalId) {
         return awsDataService.getAccountStatus(externalId)
@@ -56,27 +56,5 @@
     @GetMapping("/accounts")
     public ResponseEntity<List<AccountDto>> getAccounts() {
         return ResponseEntity.ok(awsDataService.getAllAccounts());
-=======
-    @PostMapping("/verify-stack")
-    public ResponseEntity<Map<String, String>> verifyStack(@RequestBody VerifyAccountRequest request) {
-        try {
-            CloudAccount account = awsDataService.verifyAccount(request.getAccountName(), request.getRoleArn(), request.getExternalId());
-            return ResponseEntity.ok(Map.of("status", account.getStatus()));
-        } catch (Exception e) {
-            return ResponseEntity.badRequest().body(Map.of("error", "Verification failed", "message", e.getMessage()));
-        }
-    }
-
-    @GetMapping("/accounts")
-    public List<AccountDto> getAccounts() {
-        return awsDataService.getAccounts().stream().map(a -> new AccountDto(
-                a.getAccountName(),
-                a.getAwsAccountId(),
-                a.getAccessType(),
-                a.getRoleArn() != null ? "Cross-account role" : "-",
-                a.getStatus(),
-                a.getRoleArn()
-        )).toList();
->>>>>>> 3650be90
     }
 }